#!/usr/bin/python3
"""
THIS IS A PROTOTYPE.

As a result the code is quite awful. Next up is rewriting it with tests and
abstractions.
"""

from json import loads
from os import chown, rename
from subprocess import (
    Popen,
    check_output,
    check_call,
    CalledProcessError,
    TimeoutExpired,
)
from sys import argv, exit
import time


class RemoteInfo(object):
    """Information about the remote setup.

    :ivar deployment_name: The name of the Deployment object.
    :ivar pod_name: The name of the pod created by the Deployment.
    :ivar deployment_config: The decoded k8s object (i.e. JSON/YAML).
    :ivar container_config: The container within the Deployment JSON.
    """

    def __init__(self, deployment_name, pod_name, deployment_config):
        self.deployment_name = deployment_name
        self.pod_name = pod_name
        self.deployment_config = deployment_config
        cs = deployment_config["spec"]["template"]["spec"]["containers"]
        self.container_config = [
            c for c in cs if "telepresence-k8s" in c["image"]
        ][0]
        self.container_name = self.container_config["name"]


def _get_service_names(environment):
    """Return names of Services, as used in env variable names."""
    # XXX duplicated in remote-telepresence
    # XXX also check for TCPness.
    # Order matters for service_keys, need it to be consistent with port
    # forwarding order in remote container.
    result = [
        key[:-len("_SERVICE_HOST")] for key in environment
        if key.endswith("_SERVICE_HOST")
    ]
    result.sort()
    return result


def get_remote_env(remote_info):
    """Get the environment variables in the remote pod."""
    env = str(
        check_output([
            "kubectl", "exec", remote_info.pod_name, "--container",
            remote_info.container_name, "env"
        ]), "utf-8"
    )
    result = {}
    for line in env.splitlines():
        key, value = line.split("=", 1)
        result[key] = value
    return result


def get_deployment_set_keys(remote_info):
    """Get the set of environment variables names set by the Deployment."""
    return set(
        [var["name"] for var in remote_info.container_config.get("env", [])]
    )


def get_env_variables(remote_info):
    """
    Generate environment variables that match kubernetes.

    For both Docker and non-Docker we copy environment variables explicitly set
    in the Deployment template.

    For Docker we make modified versions of the Servic env variables. For
    non-Docker (SOCKS) we just copy the Service env variables as is.
    """
    remote_env = get_remote_env(remote_info)
    deployment_set_keys = get_deployment_set_keys(remote_info)
    service_names = _get_service_names(remote_env)
    # ips proxied via docker, so need to modify addresses:
    in_docker_result = {}
    # XXX we're recreating the port generation logic
    i = 0
    for i, name in enumerate(service_names):
        port = str(2000 + i)
        ip = "127.0.0.1"
        # XXX will be wrong for UDP
        full_address = "tcp://{}:{}".format(ip, port)
        in_docker_result[name + "_SERVICE_HOST"] = ip
        in_docker_result[name + "_SERVICE_PORT"] = port
        in_docker_result[name + "_PORT"] = full_address
        port_name = name + "_PORT_" + port + "_TCP"
        in_docker_result[port_name] = full_address
        # XXX will break for UDP
        in_docker_result[port_name + "_PROTO"] = "tcp"
        in_docker_result[port_name + "_PORT"] = port
        in_docker_result[port_name + "_ADDR"] = ip
    socks_result = {}
    for key, value in remote_env.items():
        if key in deployment_set_keys:
            # Copy over Deployment-set env variables:
            in_docker_result[key] = value
            socks_result[key] = value
        for service_name in service_names:
            # Copy over Service env variables to SOCKS variant:
            if key.startswith(service_name + "_") and (
                key.endswith("_ADDR") or key.endswith("_PORT") or
                key.endswith("_PROTO") or key.endswith("_HOST") or
                key.endswith("_TCP")
            ):
                socks_result[key] = value
    # Tell local process about the remote setup, useful for testing and
    # debugging:
    socks_result["TELEPRESENCE_POD"] = remote_info.pod_name
    socks_result["TELEPRESENCE_CONTAINER"] = remote_info.container_name
    return in_docker_result, socks_result


def write_env(remote_info, uid):
    for_docker_env, for_local_env = get_env_variables(remote_info)
    with open("/output/unproxied.env.tmp", "w") as f:
        for key, value in for_local_env.items():
            f.write("{}={}\n".format(key, value))
    chown("/output/unproxied.env.tmp", uid, uid)
    rename("/output/unproxied.env.tmp", "/output/unproxied.env")
    with open("/output/docker.env.tmp", "w") as f:
        for key, value in for_docker_env.items():
            f.write("{}={}\n".format(key, value))
    chown("/output/docker.env.tmp", uid, uid)
    rename("/output/docker.env.tmp", "/output/docker.env")


def write_etc_hosts(additional_hosts):
    """
    Update /etc/hosts with records that match k8s DNS entries for services.
    """
    services_json = loads(
        str(
            check_output(["kubectl", "get", "service", "-o", "json"]), "utf-8"
        )
    )
    with open("/etc/hosts", "a") as hosts:
        for service in services_json["items"]:
            name = service["metadata"]["name"]
            namespace = service["metadata"]["namespace"]
            hosts.write("127.0.0.1 {}\n".format(name))
            hosts.write(
                "127.0.0.1 {}.{}.svc.cluster.local\n".format(name, namespace)
            )
        for host in additional_hosts:
            hosts.write("127.0.0.1 {}\n".format(host))


def get_remote_info(deployment_name):
    """Given the deployment name, return a RemoteInfo object."""
    deployment = loads(
        str(
            check_output([
                "kubectl",
                "get",
                "deployment",
                "-o",
                "json",
                deployment_name,
                "--export",
            ]), "utf-8"
        )
    )
    expected_metadata = deployment["spec"]["template"]["metadata"]
    print("Expected metadata for pods: {}".format(expected_metadata))
    pods = loads(
        str(
            check_output(["kubectl", "get", "pod", "-o", "json", "--export"]),
            "utf-8"
        )
    )["items"]

    for pod in pods:
        name = pod["metadata"]["name"]
        phase = pod["status"]["phase"]
        print(
            "Checking {} (phase {})...".
            format(pod["metadata"].get("labels"), phase)
        )
        if not set(expected_metadata.get("labels", {}).items()
                   ).issubset(set(pod["metadata"].get("labels", {}).items())):
            print("Labels don't match.")
            continue
        if (name.startswith(deployment_name + "-")
            and
            pod["metadata"]["namespace"] == deployment["metadata"].get(
                "namespace", "default")
            and
            phase in (
                "Pending", "Running"
        )):
            print("Looks like we've found our pod!")
            return RemoteInfo(deployment_name, name, deployment)

    raise RuntimeError(
        "Telepresence pod not found for Deployment '{}'.".
        format(deployment_name)
    )

def popen_command(argv):
    time.sleep(1)
    print("popen: %s" % argv)
    return Popen(argv)

def ssh(args):
    """Connect to remote pod via SSH.

    Returns Popen object.
    """
<<<<<<< HEAD
    return popen_command([
        "sshpass", "-phello", "ssh", "-q", "-oStrictHostKeyChecking=no",
        "root@localhost", "-N"
=======
    return Popen([
        # Password is hello (see remote/Dockerfile):
        "sshpass",
        "-phello",
        "ssh",
        # SSH with no warnings:
        "-q",
        # Don't validate host key:
        "-oStrictHostKeyChecking=no",
        # Ping once a second; after three retries will disconnect:
        "-oServerAliveInterval=1",
        # No shell:
        "-N",
        "root@localhost",
>>>>>>> 80cdbb88
    ] + args)


def wait_for_ssh():
    for i in range(30):
        try:
            check_call([
                "sshpass", "-phello", "ssh", "-q",
                "-oStrictHostKeyChecking=no", "root@localhost", "/bin/true"
            ])
        except CalledProcessError:
            time.sleep(1)
        else:
            return
    raise RuntimeError("SSH isn't starting.")


def wait_for_pod(remote_info):
    for i in range(120):
        phase = str(
            check_output([
                "kubectl", "get", "pod", remote_info.pod_name, "-o",
                "jsonpath={.status.phase}"
            ]), "utf-8"
        ).strip()
        if phase == "Running":
            return
        time.sleep(1)
    raise RuntimeError("Pod isn't starting: {}".format(phase))


SOCKS_PORT = 9050


def connect(
    remote_info, local_exposed_ports, expose_host, custom_proxied_hosts
):
    """
    Start all the processes that handle remote proxying.

    Return list of Popen instances.
    """
    processes = []
    # forward remote port to here, by tunneling via remote SSH server:
    processes.append(
        popen_command(["kubectl", "port-forward", remote_info.pod_name, "22"])
    )
    wait_for_ssh()

    for port_number in local_exposed_ports:
        processes.append(
            ssh([
                "-R",
                "*:{}:{}:{}".format(port_number, expose_host, port_number)
            ])
        )

    # start tunnel to remote SOCKS proxy, for telepresence --run:
    processes.append(
        ssh(["-L", "*:{}:127.0.0.1:{}".format(SOCKS_PORT, SOCKS_PORT)])
    )

    # start proxies for custom-mapped hosts:
    for host, port in [s.split(":", 1) for s in custom_proxied_hosts]:
        processes.append(ssh(["-L", "{}:{}:{}".format(port, host, port)]))

    # start proxies for Services:
    # XXX maybe just do everything via SSH, now that we have it?
    for port in range(2000, 2020):
<<<<<<< HEAD
        processes.append(
            ssh(["-L", "*:{}:127.0.0.1:{}".format(port, port)])
        )

    time.sleep(5)

    # write docker envfile, which tells CLI we're ready:
    setuid(uid)
    write_env(remote_info)
=======
        # XXX what if there is more than 20 services
        p = Popen(["kubectl", "port-forward", remote_info.pod_name, str(port)])
        processes.append(p)

    return processes


def killall(processes):
    for p in processes:
        if p.poll() is None:
            p.terminate()
>>>>>>> 80cdbb88
    for p in processes:
        try:
            p.wait(timeout=1)
        except TimeoutExpired:
            p.kill()
            p.wait()


def main(
    uid, deployment_name, local_exposed_ports, custom_proxied_hosts,
    expose_host
):
    processes = []
    remote_info = get_remote_info(deployment_name)
    # Wait for pod to be running:
    wait_for_pod(remote_info)
    proxied_ports = set(range(2000, 2020)) | set(map(int, local_exposed_ports))
    proxied_ports.add(22)
    proxied_ports.add(SOCKS_PORT)
    custom_ports = [int(s.split(":", 1)[1]) for s in custom_proxied_hosts]
    for port in custom_ports:
        if port in proxied_ports:
            exit((
                "OOPS: Can't proxy port {} more than once. "
                "Currently mapped ports: {}.This error is due "
                "to a limitation in Telepresence, see "
                "https://github.com/datawire/telepresence/issues/6"
            ).format(port, proxied_ports))
        else:
            proxied_ports.add(int(port))

    # write /etc/hosts
    write_etc_hosts([s.split(":", 1)[0] for s in custom_proxied_hosts])

    processes = connect(
        remote_info, local_exposed_ports, expose_host, custom_proxied_hosts
    )

    # write docker envfile, which tells CLI we're ready:
    time.sleep(5)
    write_env(remote_info, uid)

    # Now, poll processes; if one dies kill them all and restart them:
    while True:
        for p in processes:
            code = p.poll()
            if code is not None:
                print("A subprocess died, killing all processes...")
                killall(processes)
                # Unfortunatly torsocks doesn't deal well with connections
                # being lost, so best we can do is shut down.
                raise SystemExit(3)


if __name__ == '__main__':
    main(
        int(argv[1]), argv[2], argv[3].split(",")
        if argv[3] else [], argv[4].split(",") if argv[4] else [], argv[5]
    )<|MERGE_RESOLUTION|>--- conflicted
+++ resolved
@@ -223,12 +223,7 @@
 
     Returns Popen object.
     """
-<<<<<<< HEAD
     return popen_command([
-        "sshpass", "-phello", "ssh", "-q", "-oStrictHostKeyChecking=no",
-        "root@localhost", "-N"
-=======
-    return Popen([
         # Password is hello (see remote/Dockerfile):
         "sshpass",
         "-phello",
@@ -242,7 +237,6 @@
         # No shell:
         "-N",
         "root@localhost",
->>>>>>> 80cdbb88
     ] + args)
 
 
@@ -310,22 +304,11 @@
         processes.append(ssh(["-L", "{}:{}:{}".format(port, host, port)]))
 
     # start proxies for Services:
-    # XXX maybe just do everything via SSH, now that we have it?
     for port in range(2000, 2020):
-<<<<<<< HEAD
+        # XXX what if there is more than 20 services
         processes.append(
             ssh(["-L", "*:{}:127.0.0.1:{}".format(port, port)])
         )
-
-    time.sleep(5)
-
-    # write docker envfile, which tells CLI we're ready:
-    setuid(uid)
-    write_env(remote_info)
-=======
-        # XXX what if there is more than 20 services
-        p = Popen(["kubectl", "port-forward", remote_info.pod_name, str(port)])
-        processes.append(p)
 
     return processes
 
@@ -334,7 +317,6 @@
     for p in processes:
         if p.poll() is None:
             p.terminate()
->>>>>>> 80cdbb88
     for p in processes:
         try:
             p.wait(timeout=1)

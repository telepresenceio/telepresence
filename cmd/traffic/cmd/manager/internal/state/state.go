--- conflicted
+++ resolved
@@ -643,9 +643,6 @@
 	if oldMode != c.Mode {
 		dlog.Infof(s.ctx, "mode changed from %s to %s", oldMode, c.Mode)
 	}
-<<<<<<< HEAD
-
-	return "", nil
 }
 
 func (s *State) GetModeRPC() manager.Mode {
@@ -659,6 +656,4 @@
 	default:
 		return manager.Mode_MODE_UNSPECIFIED
 	}
-=======
->>>>>>> 53b0080a
 }
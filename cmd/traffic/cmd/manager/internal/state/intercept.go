package state

import (
	"context"
	"fmt"
	"strings"
	"sync"
	"time"

	"go.opentelemetry.io/otel"
	"go.opentelemetry.io/otel/attribute"
	"go.opentelemetry.io/otel/trace"
	"google.golang.org/grpc/codes"
	"google.golang.org/grpc/status"
	core "k8s.io/api/core/v1"
	events "k8s.io/api/events/v1"
	errors2 "k8s.io/apimachinery/pkg/api/errors"
	meta "k8s.io/apimachinery/pkg/apis/meta/v1"
	"k8s.io/apimachinery/pkg/fields"
	"k8s.io/apimachinery/pkg/watch"
	typed "k8s.io/client-go/kubernetes/typed/core/v1"
	"sigs.k8s.io/yaml"

	"github.com/datawire/dlib/dlog"
	managerrpc "github.com/telepresenceio/telepresence/rpc/v2/manager"
	"github.com/telepresenceio/telepresence/v2/cmd/traffic/cmd/manager/managerutil"
	"github.com/telepresenceio/telepresence/v2/pkg/agentconfig"
	"github.com/telepresenceio/telepresence/v2/pkg/agentmap"
	"github.com/telepresenceio/telepresence/v2/pkg/client/errcat"
	"github.com/telepresenceio/telepresence/v2/pkg/install"
	"github.com/telepresenceio/telepresence/v2/pkg/k8sapi"
	"github.com/telepresenceio/telepresence/v2/pkg/tracing"
	"github.com/telepresenceio/telepresence/v2/pkg/version"
)

// PrepareIntercept ensures that the given request can be matched against the intercept configuration of
// the workload that it references. It returns a PreparedIntercept where all intercepted ports have been
// qualified with a service name and a service port name.
//
// The first step is to find the requested Workload and the agent config for that workload. This step will
// create the initial ConfigMap for the namespace if it doesn't exist yet, and also generate the actual
// intercept config if it doesn't exist.
//
// The second step matches all ServicePortIdentifiers in the request to the intercepts of the agent config
// and creates a resulting PreparedIntercept with a services array that has the same size and positions as
// the ServicePortIdentifiers in the request.
//
// It's expected that the client that makes the call will update any unqualified service port identifiers
// with the ones in the returned PreparedIntercept.
func (s *State) PrepareIntercept(ctx context.Context, cr *managerrpc.CreateInterceptRequest) (pi *managerrpc.PreparedIntercept, err error) {
	ctx, cancel := context.WithTimeout(ctx, 30*time.Second)
	defer cancel()
	ctx, span := otel.GetTracerProvider().Tracer("").Start(ctx, "state.PrepareIntercept")
	defer tracing.EndAndRecord(span, err)

	interceptError := func(err error) (*managerrpc.PreparedIntercept, error) {
		if _, ok := status.FromError(err); ok {
			return nil, err
		}
		return &managerrpc.PreparedIntercept{Error: err.Error(), ErrorCategory: int32(errcat.GetCategory(err))}, nil
	}

	env := managerutil.GetEnv(ctx)
	if env.InterceptDisableGlobal {
		if cr.InterceptSpec.Mechanism != "http" {
			return interceptError(errcat.User.New("Global intercepts are not allowed. Please log in and use http intercepts"))
		}
	}

	spec := cr.InterceptSpec
	wl, err := k8sapi.GetWorkload(ctx, spec.Agent, spec.Namespace, spec.WorkloadKind)
	if err != nil {
		if errors2.IsNotFound(err) {
			err = errcat.User.New(err)
		}
		return interceptError(err)
	}

	failedCreateCh, err := watchFailedInjectionEvents(ctx, spec.Agent, spec.Namespace)
	if err != nil {
		return interceptError(err)
	}

	ac, err := s.getOrCreateAgentConfig(ctx, wl, spec.Mechanism != "tcp")
	if err != nil {
		return interceptError(err)
	}
	_, ic, err := findIntercept(ac, spec)
	if err != nil {
		return interceptError(err)
	}
	if err = s.waitForAgent(ctx, ac.AgentName, ac.Namespace, failedCreateCh); err != nil {
		return interceptError(err)
	}
	return &managerrpc.PreparedIntercept{
		Namespace:       spec.Namespace,
		ServiceUid:      string(ic.ServiceUID),
		ServiceName:     ic.ServiceName,
		ServicePortName: ic.ServicePortName,
		ServicePort:     int32(ic.ServicePort),
		AgentImage:      ac.AgentImage,
		WorkloadKind:    ac.WorkloadKind,
	}, nil
}

func (s *State) getOrCreateAgentConfig(ctx context.Context, wl k8sapi.Workload, extended bool) (sc *agentconfig.Sidecar, err error) {
	ctx, span := otel.GetTracerProvider().Tracer("").Start(ctx, "state.getOrCreateAgentConfig")
	defer tracing.EndAndRecord(span, err)

	ns := wl.GetNamespace()
	s.mu.Lock()
	cl, ok := s.cfgMapLocks[ns]
	if !ok {
		cl = &sync.Mutex{}
		s.cfgMapLocks[ns] = cl
	}
	s.mu.Unlock()

	cl.Lock()
	defer cl.Unlock()

	cmAPI := k8sapi.GetK8sInterface(ctx).CoreV1().ConfigMaps(ns)
	cm, err := loadConfigMap(ctx, cmAPI, ns)
	if err != nil {
		return nil, err
	}
	return s.loadAgentConfig(ctx, cmAPI, cm, wl, extended)
}

func loadConfigMap(ctx context.Context, cmAPI typed.ConfigMapInterface, namespace string) (cm *core.ConfigMap, err error) {
	ctx, span := otel.GetTracerProvider().Tracer("").Start(ctx, "state.loadConfigMap")
	defer tracing.EndAndRecord(span, err)

	cm, err = cmAPI.Get(ctx, agentconfig.ConfigMap, meta.GetOptions{})
	if err == nil {
		span.SetAttributes(attribute.Bool("tel2.cm-found", true))
		return cm, nil
	}
	if !errors2.IsNotFound(err) {
		return nil, fmt.Errorf("failed to get ConfigMap %s.%s: %w", agentconfig.ConfigMap, namespace, err)
	}
	span.SetAttributes(attribute.Bool("tel2.cm-found", false))
	cm, err = cmAPI.Create(ctx, &core.ConfigMap{
		TypeMeta: meta.TypeMeta{
			Kind:       "ConfigMap",
			APIVersion: "v1",
		},
		ObjectMeta: meta.ObjectMeta{
			Name:      agentconfig.ConfigMap,
			Namespace: namespace,
			Labels: map[string]string{
				"app.kubernetes.io/name":       agentconfig.ConfigMap,
				"app.kubernetes.io/created-by": "traffic-manager",
				"app.kubernetes.io/version":    strings.TrimPrefix(version.Version, "v"),
			},
		},
	}, meta.CreateOptions{})
	if err != nil {
		err = fmt.Errorf("failed to create ConfigMap %s.%s: %w", agentconfig.ConfigMap, namespace, err)
	}
	return cm, err
}

func (s *State) loadAgentConfig(
	ctx context.Context,
	cmAPI typed.ConfigMapInterface,
	cm *core.ConfigMap,
	wl k8sapi.Workload,
	extended bool,
) (sc *agentconfig.Sidecar, err error) {
	ctx, span := otel.GetTracerProvider().Tracer("").Start(ctx, "state.loadAgentConfig")
	defer tracing.EndAndRecord(span, err)

	enabled, err := checkInterceptAnnotations(wl)
	if err != nil {
		return nil, err
	}
	span.SetAttributes(
		attribute.Bool("tel2.enabled", enabled),
		attribute.Bool("tel2.extended", extended),
	)
	if !enabled {
		return nil, errcat.User.Newf("%s %s.%s is not interceptable", wl.GetKind(), wl.GetName(), wl.GetNamespace())
	}

	var agentImage string
	if extended {
		agentImage, err = managerutil.GetExtendedAgentImage(ctx)
		if err != nil {
			return nil, err
		}
	} else {
		agentImage = managerutil.GetAgentImage(ctx)
	}
	if agentImage == "" {
		return nil, errcat.User.Newf(
			"intercepts are disabled because the traffic-manager is unable to determine what image to use for injected traffic-agents.")
	}
	span.SetAttributes(
		attribute.String("tel2.agent-image", agentImage),
	)

	var ac *agentconfig.Sidecar

	update := func() (err error) {
		ctx, span := otel.GetTracerProvider().Tracer("").Start(ctx, "state.loadAgentConfig.update", trace.WithAttributes(
			attribute.String("tel2.workload-name", wl.GetName()),
			attribute.String("tel2.cm-name", agentconfig.ConfigMap),
			attribute.String("tel2.cm-namespace", wl.GetNamespace()),
		))
		defer tracing.EndAndRecord(span, err)
		js, err := yaml.Marshal(ac)
		if err != nil {
			return err
		}
		cm.Data[wl.GetName()] = string(js)
		if _, err := cmAPI.Update(ctx, cm, meta.UpdateOptions{}); err != nil {
			return fmt.Errorf("failed update entry for %s in ConfigMap %s.%s: %w", wl.GetName(), agentconfig.ConfigMap, wl.GetNamespace(), err)
		}
		return err
	}

	if y, ok := cm.Data[wl.GetName()]; ok {
		if ac, err = unmarshalConfigMapEntry(y, wl.GetName(), wl.GetNamespace()); err != nil {
			return nil, err
		}
		if ac.Create {
			// This may happen if someone else is doing the initial intercept at the exact (well, more or less) same time
			if ac, err = waitForConfigMapUpdate(ctx, cmAPI, wl.GetName(), wl.GetNamespace()); err != nil {
				return nil, err
			}
		}
		// If the agentImage has changed, and the extended image is requested, then update
		if ac.AgentImage != agentImage && extended {
			ac.AgentImage = agentImage
			if err = update(); err != nil {
				return nil, err
			}
		}
	} else {
		if cm.Data == nil {
			cm.Data = make(map[string]string)
		}
		var gc *agentmap.GeneratorConfig
		if gc, err = managerutil.GetEnv(ctx).GeneratorConfig(agentImage); err != nil {
			return nil, err
		}
		if ac, err = agentmap.Generate(ctx, wl, gc); err != nil {
			return nil, err
		}
		if err = update(); err != nil {
			return nil, err
		}
	}
	return ac, nil
}

func checkInterceptAnnotations(wl k8sapi.Workload) (bool, error) {
	pod := wl.GetPodTemplate()
	a := pod.Annotations
	if a == nil {
		return true, nil
	}

	webhookEnabled := true
	manuallyManaged := a[install.ManualInjectAnnotation] == "true"
	ia := a[install.InjectAnnotation]
	switch ia {
	case "":
		webhookEnabled = !manuallyManaged
	case "enabled":
	case "false", "disabled":
		webhookEnabled = false
	default:
		return false, errcat.User.Newf(
			"%s is not a valid value for the %s.%s/%s annotation",
			ia, wl.GetName(), wl.GetNamespace(), install.ManualInjectAnnotation)
	}

	if !manuallyManaged {
		return webhookEnabled, nil
	}
	cns := pod.Spec.Containers
	var an *core.Container
	for i := range cns {
		cn := &cns[i]
		if cn.Name == agentconfig.ContainerName {
			an = cn
			break
		}
	}
	if an == nil {
		return false, errcat.User.Newf(
			"annotation %s.%s/%s=true but pod has no traffic-agent container",
			wl.GetName(), wl.GetNamespace(), install.ManualInjectAnnotation)
	}
	return true, nil
}

// Wait for the cluster's mutating webhook injector to do its magic. It will update the
// configMap once it's done.
func waitForConfigMapUpdate(ctx context.Context, cmAPI typed.ConfigMapInterface, agentName, namespace string) (*agentconfig.Sidecar, error) {
	wi, err := cmAPI.Watch(ctx, meta.SingleObject(meta.ObjectMeta{
		Name:      agentconfig.ConfigMap,
		Namespace: namespace,
	}))
	if err != nil {
		return nil, fmt.Errorf("watch of ConfigMap  %s failed: %w", agentconfig.ConfigMap, ctx.Err())
	}
	defer wi.Stop()

	for {
		select {
		case <-ctx.Done():
			v := "canceled"
			c := codes.Canceled
			if ctx.Err() == context.DeadlineExceeded {
				v = "timed out"
				c = codes.DeadlineExceeded
			}
			return nil, status.Error(c, fmt.Sprintf("watch of ConfigMap %s[%s]: request %s", agentconfig.ConfigMap, agentName, v))
		case ev, ok := <-wi.ResultChan():
			if !ok {
				return nil, status.Error(codes.Canceled, fmt.Sprintf("watch of ConfigMap  %s[%s]: channel closed", agentconfig.ConfigMap, agentName))
			}
			if !(ev.Type == watch.Added || ev.Type == watch.Modified) {
				continue
			}
			if m, ok := ev.Object.(*core.ConfigMap); ok {
				if y, ok := m.Data[agentName]; ok {
					conf, err := unmarshalConfigMapEntry(y, agentName, namespace)
					if err != nil {
						return nil, err
					}
					if !conf.Create {
						return conf, nil
					}
				}
			}
		}
	}
}

func watchFailedInjectionEvents(ctx context.Context, name, namespace string) (<-chan *events.Event, error) {
	// A timestamp with second granularity is needed here, because that's what the event creation time uses.
	// Finer granularity will result in relevant events seemingly being created before this timestamp because
	// they have the fraction of seconds trimmed off (which is odd, given that the type used is a MicroTime).
	start := time.Unix(time.Now().Unix(), 0)

	ei := k8sapi.GetK8sInterface(ctx).EventsV1().Events(namespace)
	w, err := ei.Watch(ctx, meta.ListOptions{
		FieldSelector: fields.OneTermNotEqualSelector("type", "Normal").String(),
	})
	if err != nil {
		return nil, err
	}
	nd := name + "-"
	ec := make(chan *events.Event)
	go func() {
		defer w.Stop()
		for {
			select {
			case <-ctx.Done():
				return
			case eo, ok := <-w.ResultChan():
				if !ok {
					return
				}
				// Using a negated Before when comparing the timestamps here is relevant. They will often be equal and still relevant
				if e, ok := eo.Object.(*events.Event); ok &&
					!e.CreationTimestamp.Time.Before(start) &&
					!strings.HasPrefix(e.Note, "(combined from similar events):") {
					n := e.Regarding.Name
					if strings.HasPrefix(n, nd) || n == name {
						dlog.Errorf(ctx, "%s", e.Note)
						ec <- e
					}
				}
			}
		}
	}()
	return ec, nil
}

func (s *State) waitForAgent(ctx context.Context, name, namespace string, failedCreateCh <-chan *events.Event) error {
	snapshotCh := s.WatchAgents(ctx, nil)

	// fes collects events from the failedCreatedCh and is included in the error message in case
	// the waitForAgent call times out.
	var fes []*events.Event
	for {
		select {
		case fe, ok := <-failedCreateCh:
			if ok {
				msg := fe.Note
				// Terminate directly on known fatal events. No need for the user to wait for a timeout
				// when one of these are encountered.
				switch fe.Reason {
<<<<<<< HEAD
				case "Unhealthy":
					// Let readiness probe continue, this isn't fatal
					continue
				case "FailedMount":
					// Let mount failure due sync of config map continue, it's likely to fix itself.
					if strings.Contains(msg, "sync configmap cache") {
						continue
					}
=======
>>>>>>> a93f5b22
				case "BackOff":
					// The traffic-agent container was injected, but it fails to start
					msg = fmt.Sprintf("%s\nThe logs of %s %s might provide more details", msg, fe.Regarding.Kind, fe.Regarding.Name)
				case "FailedCreate", "FailedScheduling":
					// The injection of the traffic-agent failed for some reason, most likely due to resource quota restrictions.
					msg = fmt.Sprintf(
						"%s\nHint: if the error mentions resource quota, the traffic-agent's requested resources can be configured by providing values to telepresence helm install",
						msg)
				default:
					// Something went wrong, but it might not be fatal. There are several events logged that are just
					// warnings where the action will be retried and eventually succeed.
					fes = append(fes, fe)
					continue
				}
				return errcat.User.New(msg)
			}
		case snapshot, ok := <-snapshotCh:
			if !ok {
				// The request has been canceled.
				return status.Error(codes.Canceled, fmt.Sprintf("channel closed while waiting for agent %s.%s to arrive", name, namespace))
			}
			for _, a := range snapshot.State {
				if a.Namespace == namespace && a.Name == name {
					return nil
				}
			}
		case <-ctx.Done():
			v := "canceled"
			if ctx.Err() == context.DeadlineExceeded {
				v = "timed out"
			}
			bf := &strings.Builder{}
			fmt.Fprintf(bf, "request %s while waiting for agent %s.%s to arrive", v, name, namespace)
			if len(fes) > 0 {
				bf.WriteString(": Events that may be relevant:\n")
				writeEventList(bf, fes)
			}
			return errcat.User.New(bf.String())
		}
	}
}

func writeEventList(bf *strings.Builder, es []*events.Event) {
	now := time.Now()
	age := func(e *events.Event) string {
		return now.Sub(e.CreationTimestamp.Time).Truncate(time.Second).String()
	}
	object := func(e *events.Event) string {
		or := e.Regarding
		return strings.ToLower(or.Kind) + "/" + or.Name
	}
	ageLen, typeLen, reasonLen, objectLen := len("AGE"), len("TYPE"), len("REASON"), len("OBJECT")
	for _, e := range es {
		if l := len(age(e)); l > ageLen {
			ageLen = l
		}
		if l := len(e.Type); l > typeLen {
			typeLen = l
		}
		if l := len(e.Reason); l > reasonLen {
			reasonLen = l
		}
		if l := len(object(e)); l > objectLen {
			objectLen = l
		}
	}
	ageLen += 3
	typeLen += 3
	reasonLen += 3
	objectLen += 3
	fmt.Fprintf(bf, "%-*s%-*s%-*s%-*s%s\n", ageLen, "AGE", typeLen, "TYPE", reasonLen, "REASON", objectLen, "OBJECT", "MESSAGE")
	for _, e := range es {
		fmt.Fprintf(bf, "%-*s%-*s%-*s%-*s%s\n", ageLen, age(e), typeLen, e.Type, reasonLen, e.Reason, objectLen, object(e), e.Note)
	}
}

func unmarshalConfigMapEntry(y string, name, namespace string) (*agentconfig.Sidecar, error) {
	conf := agentconfig.Sidecar{}
	if err := yaml.Unmarshal([]byte(y), &conf); err != nil {
		return nil, fmt.Errorf("failed to parse entry for %s in ConfigMap %s.%s: %w", name, agentconfig.ConfigMap, namespace, err)
	}
	return &conf, nil
}

// findIntercept finds the intercept configuration that matches the given InterceptSpec's service/service port.
func findIntercept(ac *agentconfig.Sidecar, spec *managerrpc.InterceptSpec) (foundCN *agentconfig.Container, foundIC *agentconfig.Intercept, err error) {
	spi := agentconfig.PortIdentifier(spec.ServicePortIdentifier)
	for _, cn := range ac.Containers {
		for _, ic := range cn.Intercepts {
			if !(spec.ServiceName == "" || spec.ServiceName == ic.ServiceName) {
				continue
			}
			if !(spi == "" || agentconfig.IsInterceptFor(spi, ic)) {
				continue
			}
			if foundIC == nil {
				foundCN = cn
				foundIC = ic
				continue
			}
			var msg string
			switch {
			case spec.ServiceName == "" && spi == "":
				msg = fmt.Sprintf("%s %s.%s has multiple interceptable service ports.\n"+
					"Please specify the service and/or service port you want to intercept "+
					"by passing the --service=<svc> and/or --port=<local:svcPortName> flag.",
					ac.WorkloadKind, ac.WorkloadName, ac.Namespace)
			case spec.ServiceName == "":
				msg = fmt.Sprintf("%s %s.%s has multiple interceptable services with port %s.\n"+
					"Please specify the service you want to intercept by passing the --service=<svc> flag.",
					ac.WorkloadKind, ac.WorkloadName, ac.Namespace, spi)
			case spi == "":
				msg = fmt.Sprintf("%s %s.%s has multiple interceptable ports in service %s.\n"+
					"Please specify the port you want to intercept by passing the --port=<local:svcPortName> flag.",
					ac.WorkloadKind, ac.WorkloadName, ac.Namespace, spec.ServiceName)
			default:
				msg = fmt.Sprintf("%s %s.%s intercept config is broken. Service %s, port %s is declared more than once\n",
					ac.WorkloadKind, ac.WorkloadName, ac.Namespace, spec.ServiceName, spi)
			}
			return nil, nil, errcat.User.New(msg)
		}
	}
	if foundIC != nil {
		return foundCN, foundIC, nil
	}

	ss := ""
	if spec.ServiceName != "" {
		if spi != "" {
			ss = fmt.Sprintf(" matching service %s, port %s", spec.ServiceName, spi)
		} else {
			ss = fmt.Sprintf(" matching service %s", spec.ServiceName)
		}
	} else if spi != "" {
		ss = fmt.Sprintf(" matching port %s", spi)
	}
	return nil, nil, errcat.User.Newf("%s %s.%s has no interceptable port%s", ac.WorkloadKind, ac.WorkloadName, ac.Namespace, ss)
}

type InterceptFinalizer func(ctx context.Context, interceptInfo *managerrpc.InterceptInfo) error

type interceptState struct {
	sync.Mutex
	lastInfoCh  chan *managerrpc.InterceptInfo
	finalizers  []InterceptFinalizer
	interceptID string
}

func newInterceptState(interceptID string) *interceptState {
	is := &interceptState{
		lastInfoCh:  make(chan *managerrpc.InterceptInfo),
		interceptID: interceptID,
	}
	return is
}

func (is *interceptState) addFinalizer(finalizer InterceptFinalizer) {
	is.Lock()
	defer is.Unlock()
	is.finalizers = append(is.finalizers, finalizer)
}

func (is *interceptState) terminate(ctx context.Context, interceptInfo *managerrpc.InterceptInfo) {
	is.Lock()
	defer is.Unlock()
	for i := len(is.finalizers) - 1; i >= 0; i-- {
		f := is.finalizers[i]
		err := f(ctx, interceptInfo)
		if err != nil {
			dlog.Errorf(ctx, "Error cleaning up intercept %s: %v", is.interceptID, err)
		}
	}
}<|MERGE_RESOLUTION|>--- conflicted
+++ resolved
@@ -396,17 +396,6 @@
 				// Terminate directly on known fatal events. No need for the user to wait for a timeout
 				// when one of these are encountered.
 				switch fe.Reason {
-<<<<<<< HEAD
-				case "Unhealthy":
-					// Let readiness probe continue, this isn't fatal
-					continue
-				case "FailedMount":
-					// Let mount failure due sync of config map continue, it's likely to fix itself.
-					if strings.Contains(msg, "sync configmap cache") {
-						continue
-					}
-=======
->>>>>>> a93f5b22
 				case "BackOff":
 					// The traffic-agent container was injected, but it fails to start
 					msg = fmt.Sprintf("%s\nThe logs of %s %s might provide more details", msg, fe.Regarding.Kind, fe.Regarding.Name)

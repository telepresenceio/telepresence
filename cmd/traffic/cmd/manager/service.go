package manager

import (
	"context"
	"fmt"
	"io"
	"net"
	"os"
	"path"
	"sort"
	"time"

	"github.com/google/uuid"
	"github.com/pkg/errors"
	"google.golang.org/grpc/codes"
	"google.golang.org/grpc/status"
	"google.golang.org/protobuf/proto"
	empty "google.golang.org/protobuf/types/known/emptypb"

	"github.com/datawire/dlib/dlog"
	rpc "github.com/telepresenceio/telepresence/rpc/v2/manager"
	"github.com/telepresenceio/telepresence/rpc/v2/systema"
	"github.com/telepresenceio/telepresence/v2/cmd/traffic/cmd/manager/internal/cluster"
	"github.com/telepresenceio/telepresence/v2/cmd/traffic/cmd/manager/internal/state"
	"github.com/telepresenceio/telepresence/v2/cmd/traffic/cmd/manager/license"
	"github.com/telepresenceio/telepresence/v2/cmd/traffic/cmd/manager/managerutil"
	"github.com/telepresenceio/telepresence/v2/pkg/a8rcloud"
	"github.com/telepresenceio/telepresence/v2/pkg/iputil"
	"github.com/telepresenceio/telepresence/v2/pkg/tunnel"
	"github.com/telepresenceio/telepresence/v2/pkg/version"
)

// Clock is the mechanism used by the Manager state to get the current time.
type Clock interface {
	Now() time.Time
}

type Manager struct {
	ctx         context.Context
	clock       Clock
	ID          string
	state       *state.State
	clusterInfo cluster.Info
	cloudConfig *rpc.AmbassadorCloudConfig

	rpc.UnsafeManagerServer
}

var _ rpc.ManagerServer = &Manager{}

type wall struct{}

func (wall) Now() time.Time {
	return time.Now()
}

func getCloudConfig(ctx context.Context) (*rpc.AmbassadorCloudConfig, error) {
	const proxyCertsPath = "/var/run/secrets/proxy_tls"

	env := managerutil.GetEnv(ctx)
	ret := &rpc.AmbassadorCloudConfig{Host: env.SystemAHost, Port: env.SystemAPort}
	if _, err := os.Stat(proxyCertsPath); err != nil {
		if os.IsNotExist(err) {
			return ret, nil
		}
		return nil, fmt.Errorf("could not stat %s: %w", proxyCertsPath, err)
	}
	f, err := os.Open(path.Join(proxyCertsPath, "ca.crt"))
	if err != nil {
		return nil, fmt.Errorf("unable to to open %s/ca.crt: %w", proxyCertsPath, err)
	}
	defer f.Close()
	b, err := io.ReadAll(f)
	if err != nil {
		return nil, fmt.Errorf("unable to read %s/ca.crt: %w", proxyCertsPath, err)
	}
	ret.ProxyCa = b
	return ret, nil
}

func NewManager(ctx context.Context) (*Manager, context.Context, error) {
	ctx = license.WithBundle(ctx, "/home/telepresence")
	ret := &Manager{
		clock: wall{},
		ID:    uuid.New().String(),
	}
	cloudConfig, err := getCloudConfig(ctx)
	if err != nil {
		return nil, nil, err
	}
	ret.cloudConfig = cloudConfig
	ctx = a8rcloud.WithSystemAPool[managerutil.SystemaCRUDClient](ctx, a8rcloud.UnauthdTrafficManagerConnName, &managerutil.UnauthdConnProvider{Config: cloudConfig})
	ctx = a8rcloud.WithSystemAPool[managerutil.SystemaCRUDClient](ctx, a8rcloud.TrafficManagerConnName, &ReverseConnProvider{ret})
	ret.ctx = ctx
	// These are context dependent so build them once the pool is up
	ret.clusterInfo = cluster.NewInfo(ctx)
	ret.state = state.NewState(ctx)
	return ret, ctx, nil
}

// Version returns the version information of the Manager.
func (*Manager) Version(context.Context, *empty.Empty) (*rpc.VersionInfo2, error) {
	return &rpc.VersionInfo2{Version: version.Version}, nil
}

// GetLicense returns the license for the cluster. This directory is mounted
// via the connector if it detects the presence of a systema license secret
// when installing the traffic-manager
func (m *Manager) GetLicense(ctx context.Context, _ *empty.Empty) (*rpc.License, error) {
	resp := rpc.License{
		ClusterId: m.clusterInfo.GetClusterID(),
	}

	lb := license.BundleFromContext(ctx)
	if lb == nil {
		resp.ErrMsg = "license not found"
	} else {
		resp.License = lb.License()
		resp.Host = lb.Host()
	}

	return &resp, nil
}

// CanConnectAmbassadorCloud checks if Ambassador Cloud is resolvable
// from within a cluster
func (m *Manager) CanConnectAmbassadorCloud(ctx context.Context, _ *empty.Empty) (*rpc.AmbassadorCloudConnection, error) {
	env := managerutil.GetEnv(ctx)
	timeout := 2 * time.Second
	conn, err := net.DialTimeout("tcp", fmt.Sprintf("%s:%s", env.SystemAHost, env.SystemAPort), timeout)
	if err != nil {
		dlog.Debugf(ctx, "Failed to connect so assuming in air-gapped environment %s", err)
		return &rpc.AmbassadorCloudConnection{CanConnect: false}, nil
	}
	conn.Close()
	return &rpc.AmbassadorCloudConnection{CanConnect: true}, nil
}

// GetCloudConfig returns the SystemA Host and Port to the caller (currently just used by
// the agents)
func (m *Manager) GetCloudConfig(ctx context.Context, _ *empty.Empty) (*rpc.AmbassadorCloudConfig, error) {
	return proto.Clone(m.cloudConfig).(*rpc.AmbassadorCloudConfig), nil
}

// GetTelepresenceAPI returns information about the TelepresenceAPI server
func (m *Manager) GetTelepresenceAPI(ctx context.Context, e *empty.Empty) (*rpc.TelepresenceAPIInfo, error) {
	env := managerutil.GetEnv(ctx)
	return &rpc.TelepresenceAPIInfo{Port: env.APIPort}, nil
}

// ArriveAsClient establishes a session between a client and the Manager.
func (m *Manager) ArriveAsClient(ctx context.Context, client *rpc.ClientInfo) (*rpc.SessionInfo, error) {
	dlog.Debug(ctx, "ArriveAsClient called")

	if val := validateClient(client); val != "" {
		return nil, status.Errorf(codes.InvalidArgument, val)
	}

	sessionID := m.state.AddClient(client, m.clock.Now())

	installId := client.GetInstallId()
	return &rpc.SessionInfo{
		SessionId: sessionID,
		ClusterId: m.clusterInfo.GetClusterID(),
		InstallId: &installId,
	}, nil
}

// ArriveAsAgent establishes a session between an agent and the Manager.
func (m *Manager) ArriveAsAgent(ctx context.Context, agent *rpc.AgentInfo) (*rpc.SessionInfo, error) {
	dlog.Debug(ctx, "ArriveAsAgent called")

	if val := validateAgent(agent); val != "" {
		return nil, status.Errorf(codes.InvalidArgument, val)
	}

	sessionID := m.state.AddAgent(agent, m.clock.Now())

	return &rpc.SessionInfo{
		SessionId: sessionID,
		ClusterId: m.clusterInfo.GetClusterID(),
	}, nil
}

// Remain indicates that the session is still valid.
func (m *Manager) Remain(_ context.Context, req *rpc.RemainRequest) (*empty.Empty, error) {
	// ctx = WithSessionInfo(ctx, req.GetSession())
	// dlog.Debug(ctx, "Remain called")

	if ok := m.state.MarkSession(req, m.clock.Now()); !ok {
		return nil, status.Errorf(codes.NotFound, "Session %q not found", req.GetSession().GetSessionId())
	}

	return &empty.Empty{}, nil
}

// Depart terminates a session.
func (m *Manager) Depart(ctx context.Context, session *rpc.SessionInfo) (*empty.Empty, error) {
	ctx = managerutil.WithSessionInfo(ctx, session)
	dlog.Debug(ctx, "Depart called")

	m.state.RemoveSession(ctx, session.GetSessionId())

	return &empty.Empty{}, nil
}

// WatchAgents notifies a client of the set of known Agents.
func (m *Manager) WatchAgents(session *rpc.SessionInfo, stream rpc.Manager_WatchAgentsServer) error {
	ctx := managerutil.WithSessionInfo(stream.Context(), session)

	dlog.Debug(ctx, "WatchAgents called")

	snapshotCh := m.state.WatchAgents(ctx, nil)
	sessionDone, err := m.state.SessionDone(session.GetSessionId())
	if err != nil {
		return err
	}
	for {
		select {
		case snapshot, ok := <-snapshotCh:
			if !ok {
				// The request has been canceled.
				dlog.Debug(ctx, "WatchAgents request cancelled")
				return nil
			}
			agents := make([]*rpc.AgentInfo, 0, len(snapshot.State))
			for _, agent := range snapshot.State {
				agents = append(agents, agent)
			}
			resp := &rpc.AgentInfoSnapshot{
				Agents: agents,
			}
			if err := stream.Send(resp); err != nil {
				return err
			}
		case <-sessionDone:
			// Manager believes this session has ended.
			dlog.Debug(ctx, "WatchAgents session cancelled")
			return nil
		}
	}
}

func infosEqual(a, b *rpc.AgentInfo) bool {
	ams := a.Mechanisms
	bms := b.Mechanisms
	if len(ams) != len(bms) {
		return false
	}
	ae := a.Environment
	be := b.Environment
	if len(ae) != len(be) {
		return false
	}
	if a.Name != b.Name || a.Namespace != b.Namespace || a.Product != b.Product || a.Version != b.Version {
		return false
	}
	for i, am := range ams {
		bm := bms[i]
		if am.Name != bm.Name || am.Product != bm.Product || am.Version != bm.Version {
			return false
		}
	}
	for k, av := range ae {
		if bv, ok := be[k]; !(ok && av == bv) {
			return false
		}
	}
	return true
}

// WatchAgentsNS notifies a client of the set of known Agents.
func (m *Manager) WatchAgentsNS(request *rpc.AgentsRequest, stream rpc.Manager_WatchAgentsNSServer) error {
	ctx := managerutil.WithSessionInfo(stream.Context(), request.Session)

	dlog.Debug(ctx, "WatchAgentsNS called")

	snapshotCh := m.state.WatchAgents(ctx, nil)
	sessionDone, err := m.state.SessionDone(request.Session.GetSessionId())
	if err != nil {
		return err
	}

	// Ensure that initial snapshot is not equal to lastSnap even if it is empty so
	// that an initial snapshot is sent even when it's empty.
	lastSnap := make(map[string]*rpc.AgentInfo)
	lastSnap[""] = nil
	snapEqual := func(snap []*rpc.AgentInfo) bool {
		if len(snap) != len(lastSnap) {
			return false
		}
		for _, a := range snap {
			if b, ok := lastSnap[a.PodIp]; !ok || !infosEqual(a, b) {
				return false
			}
		}
		return true
	}

	includeAgent := func(a *rpc.AgentInfo) bool {
		for _, ns := range request.Namespaces {
			if ns == a.Namespace {
				return true
			}
		}
		return false
	}

	for {
		select {
		case snapshot, ok := <-snapshotCh:
			if !ok {
				// The request has been canceled.
				dlog.Debug(ctx, "WatchAgentsNS request cancelled")
				return nil
			}
			var agents []*rpc.AgentInfo
			for _, agent := range snapshot.State {
				if includeAgent(agent) {
					agents = append(agents, agent)
				}
			}
			if snapEqual(agents) {
				continue
			}
			lastSnap = make(map[string]*rpc.AgentInfo, len(agents))
			for _, a := range agents {
				lastSnap[a.PodIp] = a
			}
			resp := &rpc.AgentInfoSnapshot{
				Agents: agents,
			}
			if err := stream.Send(resp); err != nil {
				return err
			}
		case <-sessionDone:
			// Manager believes this session has ended.
			dlog.Debug(ctx, "WatchAgents session cancelled")
			return nil
		}
	}
}

// WatchIntercepts notifies a client or agent of the set of intercepts
// relevant to that client or agent.
func (m *Manager) WatchIntercepts(session *rpc.SessionInfo, stream rpc.Manager_WatchInterceptsServer) error {
	ctx := managerutil.WithSessionInfo(stream.Context(), session)
	sessionID := session.GetSessionId()

	dlog.Debug(ctx, "WatchIntercepts called")

	var sessionDone <-chan struct{}
	var filter func(id string, info *rpc.InterceptInfo) bool
	if sessionID == "" {
		// No sessonID; watch everything
		filter = func(id string, info *rpc.InterceptInfo) bool {
			return true
		}
	} else {
		var err error
		if sessionDone, err = m.state.SessionDone(sessionID); err != nil {
			return err
		}

		if agent := m.state.GetAgent(sessionID); agent != nil {
			// sessionID refers to an agent session
			filter = func(id string, info *rpc.InterceptInfo) bool {
				// Don't return intercepts for different agents.
				if info.Spec.Namespace != agent.Namespace || info.Spec.Agent != agent.Name {
					dlog.Debugf(ctx, "Intercept mismatch: %s.%s != %s.%s", info.Spec.Agent, info.Spec.Namespace, agent.Name, agent.Namespace)
					return false
				}
				// Don't return intercepts that aren't in a "agent-owned" state.
				switch info.Disposition {
				case rpc.InterceptDispositionType_WAITING,
					rpc.InterceptDispositionType_ACTIVE,
					rpc.InterceptDispositionType_AGENT_ERROR:
					// agent-owned state: include the intercept
					dlog.Debugf(ctx, "Intercept %s.%s valid. Disposition: %s", info.Spec.Agent, info.Spec.Namespace, info.Disposition)
					return true
				default:
					// otherwise: don't return this intercept
					dlog.Debugf(ctx, "Intercept %s.%s is not in agent-owned state. Disposition: %s", info.Spec.Agent, info.Spec.Namespace, info.Disposition)
					return false
				}
			}
		} else {
			// sessionID refers to a client session
			filter = func(id string, info *rpc.InterceptInfo) bool {
				return info.ClientSession.SessionId == sessionID
			}
		}
	}

	snapshotCh := m.state.WatchIntercepts(ctx, filter)
	for {
		select {
		case snapshot, ok := <-snapshotCh:
			if !ok {
				dlog.Debugf(ctx, "WatchIntercepts request cancelled")
				return nil
			}
			dlog.Debugf(ctx, "WatchIntercepts sending update")
			intercepts := make([]*rpc.InterceptInfo, 0, len(snapshot.State))
			for _, intercept := range snapshot.State {
				intercepts = append(intercepts, intercept)
			}
			resp := &rpc.InterceptInfoSnapshot{
				Intercepts: intercepts,
			}
			sort.Slice(intercepts, func(i, j int) bool {
				return intercepts[i].Id < intercepts[j].Id
			})
			if err := stream.Send(resp); err != nil {
				dlog.Debugf(ctx, "WatchIntercepts encountered a write error: %v", err)
				return err
			}
		case <-ctx.Done():
			dlog.Debugf(ctx, "WatchIntercepts context cancelled")
			return nil
		case <-sessionDone:
			dlog.Debugf(ctx, "WatchIntercepts session cancelled")
			return nil
		}
	}
}

func (m *Manager) PrepareIntercept(ctx context.Context, request *rpc.CreateInterceptRequest) (*rpc.PreparedIntercept, error) {
	ctx = managerutil.WithSessionInfo(ctx, request.Session)
	dlog.Debugf(ctx, "PrepareIntercept called")
	return m.state.PrepareIntercept(ctx, request)
}

// CreateIntercept lets a client create an intercept.
func (m *Manager) CreateIntercept(ctx context.Context, ciReq *rpc.CreateInterceptRequest) (*rpc.InterceptInfo, error) {
	ctx = managerutil.WithSessionInfo(ctx, ciReq.GetSession())
	sessionID := ciReq.GetSession().GetSessionId()
	spec := ciReq.InterceptSpec
	apiKey := ciReq.GetApiKey()
	dlog.Debug(ctx, "CreateIntercept called")

	client := m.state.GetClient(sessionID)

	if client == nil {
		return nil, status.Errorf(codes.NotFound, "Client session %q not found", sessionID)
	}

	if val := validateIntercept(spec); val != "" {
		return nil, status.Errorf(codes.InvalidArgument, val)
	}

	interceptInfo, err := m.state.AddIntercept(sessionID, m.clusterInfo.GetClusterID(), apiKey, client, spec)
	if err != nil {
		return nil, err
	}
	err = m.state.AddInterceptFinalizer(interceptInfo.Id, func(ctx context.Context, interceptInfo *rpc.InterceptInfo) error {
		if interceptInfo.ApiKey == "" {
			return nil
		}
		sysa := a8rcloud.GetSystemAPool[managerutil.SystemaCRUDClient](ctx, a8rcloud.TrafficManagerConnName)
		if sa, err := sysa.Get(ctx); err != nil {
			dlog.Errorln(ctx, "systema: acquire connection:", err)
			return err
		} else {
			dlog.Debugf(ctx, "systema: remove intercept: %q", interceptInfo.Id)
			_, err := sa.RemoveIntercept(ctx, &systema.InterceptRemoval{
				InterceptId: interceptInfo.Id,
			})

			if err != nil {
				return err
			}

			// Release the connection we got to delete the intercept
			if err := sysa.Done(ctx); err != nil {
				dlog.Errorln(ctx, "systema: release management connection:", err)
			}
		}
		return nil
	})
	if err != nil {
		return nil, err
	}
	return interceptInfo, nil
}

func (m *Manager) makeinterceptID(ctx context.Context, sessionID string, name string) (string, error) {
	// When something without a session ID (e.g. System A) calls this function,
	// it is sending the intercept ID as the name, so we use that.
	//
	// TODO: Look at cmd/traffic/cmd/manager/internal/state API and see if it makes
	// sense to make more / all functions use intercept ID instead of session ID + name.
	// Or at least functions outside services (e.g. SystemA), which don't know about sessions,
	// use in requests.
	if sessionID == "" {
		return name, nil
	} else {
		if m.state.GetClient(sessionID) == nil {
			return "", status.Errorf(codes.NotFound, "Client session %q not found", sessionID)
		}
		return sessionID + ":" + name, nil
	}
}

const systemaCallTimeout = 3 * time.Second

func (m *Manager) UpdateIntercept(ctx context.Context, req *rpc.UpdateInterceptRequest) (*rpc.InterceptInfo, error) { //nolint:gocognit
	ctx = managerutil.WithSessionInfo(ctx, req.GetSession())
	interceptID, err := m.makeinterceptID(ctx, req.GetSession().GetSessionId(), req.GetName())
	if err != nil {
		return nil, err
	}

	dlog.Debugf(ctx, "UpdateIntercept called: %s", interceptID)

	switch action := req.PreviewDomainAction.(type) {
	case *rpc.UpdateInterceptRequest_AddPreviewDomain:
		// Check if this is already done.
		// Connect to SystemA.
		// Have SystemA create the preview domain.
		// Apply that to the intercept.
		// Oh no, something went wrong.  Clean up.
		intercept, err := m.addInterceptDomain(ctx, interceptID, action)
		if err != nil {
			return nil, err
		}
		return intercept, nil
	case *rpc.UpdateInterceptRequest_RemovePreviewDomain:
		// Check if this is already done.
		// Remove the domain
		intercept, err := m.removeInterceptDomain(ctx, interceptID)
		if err != nil {
			return nil, err
		}
		return intercept, nil
	default:
		panic(errors.Errorf("Unimplemented UpdateInterceptRequest action: %T", action))
	}
}

func (m *Manager) removeInterceptDomain(ctx context.Context, interceptID string) (*rpc.InterceptInfo, error) {
	var domain string
	systemaPool := a8rcloud.GetSystemAPool[managerutil.SystemaCRUDClient](ctx, a8rcloud.TrafficManagerConnName)

<<<<<<< HEAD
			// Have SystemA create the preview domain.
			if domain == "" {
				tc, cancel := context.WithTimeout(ctx, systemaCallTimeout)
				defer cancel()
				var resp *systema.CreateDomainResponse
				resp, err = sa.CreateDomain(tc, &systema.CreateDomainRequest{
					InterceptId:       intercept.Id,
					DisplayBanner:     action.AddPreviewDomain.DisplayBanner,
					InterceptSpec:     intercept.Spec,
					Host:              action.AddPreviewDomain.Ingress.L5Host,
					PullRequestUrl:    action.AddPreviewDomain.PullRequestUrl,
					AddRequestHeaders: action.AddPreviewDomain.AddRequestHeaders,
				})
				if err != nil {
					err = errors.Wrap(err, "systema: create domain")
					return
				}
				domain = resp.Domain
			}
=======
	intercept := m.state.UpdateIntercept(interceptID, func(intercept *rpc.InterceptInfo) {
		if intercept.PreviewDomain == "" {
			return
		}
>>>>>>> ad9ef3e1

		domain = intercept.PreviewDomain
		intercept.PreviewDomain = ""
	})
	if domain != "" {
		if sa, err := systemaPool.Get(ctx); err != nil {
			dlog.Errorln(ctx, "systema: acquire connection:", err)
		} else {
			tc, cancel := context.WithTimeout(ctx, systemaCallTimeout)
			defer cancel()
			_, err := sa.RemoveDomain(tc, &systema.RemoveDomainRequest{
				Domain: domain,
			})
			if err != nil {
				dlog.Errorln(ctx, "systema: remove domain:", err)
			}
			if err := systemaPool.Done(ctx); err != nil {
				dlog.Errorln(ctx, "systema: release connection:", err)
			}
		}
	}
	if intercept == nil {
		return nil, status.Errorf(codes.NotFound, "Intercept with ID %q not found for this session", interceptID)
	}
	return intercept, nil
}

func (m *Manager) addInterceptDomain(ctx context.Context, interceptID string, action *rpc.UpdateInterceptRequest_AddPreviewDomain) (*rpc.InterceptInfo, error) {
	var domain string
	var sa systema.SystemACRUDClient
	var err error
	systemaPool := a8rcloud.GetSystemAPool[managerutil.SystemaCRUDClient](ctx, a8rcloud.TrafficManagerConnName)

	intercept := m.state.UpdateIntercept(interceptID, func(intercept *rpc.InterceptInfo) {
		if intercept.PreviewDomain != "" {
			return
		}

		if sa == nil {
			sa, err = systemaPool.Get(ctx)
			if err != nil {
				err = errors.Wrap(err, "systema: acquire connection")
				return
			}
		}

		if domain == "" {
			tc, cancel := context.WithTimeout(ctx, systemaCallTimeout)
			defer cancel()
			var resp *systema.CreateDomainResponse
			resp, err = sa.CreateDomain(tc, &systema.CreateDomainRequest{
				InterceptId:   intercept.Id,
				DisplayBanner: action.AddPreviewDomain.DisplayBanner,
				InterceptSpec: intercept.Spec,
				Host:          action.AddPreviewDomain.Ingress.L5Host,
			})
			if err != nil {
				err = errors.Wrap(err, "systema: create domain")
				return
			}
			domain = resp.Domain
		}

		intercept.PreviewDomain = domain
		intercept.PreviewSpec = action.AddPreviewDomain
	})
	if err != nil || intercept == nil || domain == "" || intercept.PreviewDomain != domain {
		if sa != nil {
			if domain != "" {
				tc, cancel := context.WithTimeout(ctx, systemaCallTimeout)
				defer cancel()
				_, err := sa.RemoveDomain(tc, &systema.RemoveDomainRequest{
					Domain: domain,
				})
				if err != nil {
					dlog.Errorln(ctx, "systema: remove domain:", err)
				}
			}
			if err := systemaPool.Done(ctx); err != nil {
				dlog.Errorln(ctx, "systema: release connection:", err)
			}
			sa = nil
		}
	} else if intercept != nil && domain != "" && intercept.PreviewDomain == domain {
		// Everything was created successfully, prep cleanup
		// Note the finalizers will be run in reverse order to how they're added.
		err = m.state.AddInterceptFinalizer(interceptID, func(ctx context.Context, interceptInfo *rpc.InterceptInfo) error {
			// We never dereferenced the systema pool since the reverse connection it initializes must be kept around while the intercept is live.
			if sa != nil {
				if err := systemaPool.Done(ctx); err != nil {
					return fmt.Errorf("systema: release reverse connection: %w", err)
				}
			}
			return nil
		})
		if err != nil {
			return nil, err
		}
		err = m.state.AddInterceptFinalizer(interceptID, func(ctx context.Context, interceptInfo *rpc.InterceptInfo) error {
			// Check again for a preview domain in case it was removed separately
			if interceptInfo.PreviewDomain != "" {
				dlog.Debugf(ctx, "systema: removing domain: %q", interceptInfo.PreviewDomain)
				_, err := sa.RemoveDomain(ctx, &systema.RemoveDomainRequest{
					Domain: interceptInfo.PreviewDomain,
				})
				if err != nil {
					return fmt.Errorf("systema: remove domain for intercept %q: %w", interceptID, err)
				}
			}
			return nil
		})
		if err != nil {
			return nil, err
		}
	}
	if intercept == nil {
		err = status.Errorf(codes.NotFound, "Intercept with ID %q not found for this session", interceptID)
	}
	return intercept, err
}

// RemoveIntercept lets a client remove an intercept.
func (m *Manager) RemoveIntercept(ctx context.Context, riReq *rpc.RemoveInterceptRequest2) (*empty.Empty, error) {
	ctx = managerutil.WithSessionInfo(ctx, riReq.GetSession())
	sessionID := riReq.GetSession().GetSessionId()
	name := riReq.Name

	dlog.Debugf(ctx, "RemoveIntercept called: %s", name)

	if m.state.GetClient(sessionID) == nil {
		return nil, status.Errorf(codes.NotFound, "Client session %q not found", sessionID)
	}

	if !m.state.RemoveIntercept(sessionID + ":" + name) {
		return nil, status.Errorf(codes.NotFound, "Intercept named %q not found", name)
	}

	return &empty.Empty{}, nil
}

// GetIntercept gets an intercept info from intercept name
func (m *Manager) GetIntercept(ctx context.Context, request *rpc.GetInterceptRequest) (*rpc.InterceptInfo, error) {
	interceptID, err := m.makeinterceptID(ctx, request.GetSession().GetSessionId(), request.GetName())
	if err != nil {
		return nil, err
	}
	if intercept, ok := m.state.GetIntercept(interceptID); ok {
		return intercept, nil
	} else {
		return nil, status.Errorf(codes.NotFound, "Intercept named %q not found", request.Name)
	}
}

// ReviewIntercept lets an agent approve or reject an intercept.
func (m *Manager) ReviewIntercept(ctx context.Context, rIReq *rpc.ReviewInterceptRequest) (*empty.Empty, error) {
	ctx = managerutil.WithSessionInfo(ctx, rIReq.GetSession())
	sessionID := rIReq.GetSession().GetSessionId()
	ceptID := rIReq.Id

	dlog.Debugf(ctx, "ReviewIntercept called: %s - %s", ceptID, rIReq.Disposition)

	agent := m.state.GetAgent(sessionID)
	if agent == nil {
		return nil, status.Errorf(codes.NotFound, "Agent session %q not found", sessionID)
	}

	intercept := m.state.UpdateIntercept(ceptID, func(intercept *rpc.InterceptInfo) {
		// Sanity check: The reviewing agent must be an agent for the intercept.
		if intercept.Spec.Namespace != agent.Namespace || intercept.Spec.Agent != agent.Name {
			return
		}

		// Only update intercepts in the waiting state.  Agents race to review an intercept, but we
		// expect they will always compatible answers.
		if intercept.Disposition == rpc.InterceptDispositionType_WAITING {
			intercept.Disposition = rIReq.Disposition
			intercept.Message = rIReq.Message
			intercept.PodIp = rIReq.PodIp
			intercept.SftpPort = rIReq.SftpPort
			intercept.MountPoint = rIReq.MountPoint
			intercept.MechanismArgsDesc = rIReq.MechanismArgsDesc
			intercept.Headers = rIReq.Headers
			intercept.Metadata = rIReq.Metadata
			intercept.Environment = rIReq.Environment
		}
	})

	if intercept == nil {
		return nil, status.Errorf(codes.NotFound, "Intercept with ID %q not found for this session", ceptID)
	}

	return &empty.Empty{}, nil
}

func (m *Manager) Tunnel(server rpc.Manager_TunnelServer) error {
	ctx := server.Context()
	stream, err := tunnel.NewServerStream(ctx, server)
	if err != nil {
		return status.Errorf(codes.FailedPrecondition, "failed to connect stream: %v", err)
	}
	return m.state.Tunnel(ctx, stream)
}

func (m *Manager) WatchDial(session *rpc.SessionInfo, stream rpc.Manager_WatchDialServer) error {
	ctx := managerutil.WithSessionInfo(stream.Context(), session)
	dlog.Debugf(ctx, "WatchDial called")
	lrCh := m.state.WatchDial(session.SessionId)
	for {
		select {
		case <-m.ctx.Done():
			return nil
		case lr := <-lrCh:
			if lr == nil {
				return nil
			}
			if err := stream.Send(lr); err != nil {
				dlog.Errorf(ctx, "WatchDial.Send() failed: %v", err)
				return nil
			}
		}
	}
}

func (m *Manager) LookupHost(ctx context.Context, request *rpc.LookupHostRequest) (*rpc.LookupHostResponse, error) {
	ctx = managerutil.WithSessionInfo(ctx, request.GetSession())
	dlog.Debugf(ctx, "LookupHost called %s", request.Host)
	sessionID := request.GetSession().GetSessionId()

	ips, count, err := m.state.AgentsLookup(ctx, sessionID, request)
	if err != nil {
		dlog.Errorf(ctx, "AgentLookup: %v", err)
	} else if count > 0 {
		if len(ips) == 0 {
			dlog.Debugf(ctx, "LookupHost on agents: %s -> NOT FOUND", request.Host)
		} else {
			dlog.Debugf(ctx, "LookupHost on agents: %s -> %s", request.Host, ips)
		}
	}

	if count == 0 {
		if addrs, err := net.DefaultResolver.LookupHost(ctx, request.Host); err != nil {
			if dnsErr, ok := err.(*net.DNSError); ok && dnsErr.IsNotFound {
				dlog.Debugf(ctx, "LookupHost on traffic-manager: %s -> NOT FOUND", request.Host)
			} else {
				dlog.Errorf(ctx, "LookupHost on traffic-manager LookupHost: %v", err)
			}
		} else {
			ips = make(iputil.IPs, len(addrs))
			for i, addr := range addrs {
				ips[i] = iputil.Parse(addr)
			}
			dlog.Debugf(ctx, "LookupHost on traffic-manager: %s -> %s", request.Host, ips)
		}
	}
	if ips == nil {
		ips = iputil.IPs{}
	}
	return &rpc.LookupHostResponse{Ips: ips.BytesSlice()}, nil
}

func (m *Manager) AgentLookupHostResponse(ctx context.Context, response *rpc.LookupHostAgentResponse) (*empty.Empty, error) {
	ctx = managerutil.WithSessionInfo(ctx, response.GetSession())
	dlog.Debugf(ctx, "AgentLookupHostResponse called %s -> %s", response.Request.Host, iputil.IPsFromBytesSlice(response.Response.Ips))
	m.state.PostLookupResponse(response)
	return &empty.Empty{}, nil
}

func (m *Manager) WatchLookupHost(session *rpc.SessionInfo, stream rpc.Manager_WatchLookupHostServer) error {
	ctx := managerutil.WithSessionInfo(stream.Context(), session)
	dlog.Debugf(ctx, "WatchLookupHost called")
	lrCh := m.state.WatchLookupHost(session.SessionId)
	for {
		select {
		case <-m.ctx.Done():
			return nil
		case lr := <-lrCh:
			if lr == nil {
				return nil
			}
			if err := stream.Send(lr); err != nil {
				dlog.Errorf(ctx, "WatchLookupHost.Send() failed: %v", err)
				return nil
			}
		}
	}
}

// GetLogs acquires the logs for the traffic-manager and/or traffic-agents specified by the
// GetLogsRequest and returns them to the caller
// Deprecated: Clients should use the user daemon's GatherLogs method
func (m *Manager) GetLogs(_ context.Context, _ *rpc.GetLogsRequest) (*rpc.LogsResponse, error) {
	return &rpc.LogsResponse{
		PodLogs: make(map[string]string),
		PodYaml: make(map[string]string),
		ErrMsg:  "traffic-manager.GetLogs is deprecated. Please upgrade your telepresence client",
	}, nil
}

func (m *Manager) SetLogLevel(ctx context.Context, request *rpc.LogLevelRequest) (*empty.Empty, error) {
	m.state.SetTempLogLevel(ctx, request)
	return &empty.Empty{}, nil
}

func (m *Manager) WatchLogLevel(_ *empty.Empty, stream rpc.Manager_WatchLogLevelServer) error {
	dlog.Debugf(stream.Context(), "WatchLogLevel called")
	return m.state.WaitForTempLogLevel(stream)
}

func (m *Manager) WatchClusterInfo(session *rpc.SessionInfo, stream rpc.Manager_WatchClusterInfoServer) error {
	ctx := managerutil.WithSessionInfo(stream.Context(), session)
	dlog.Debugf(ctx, "WatchClusterInfo called")
	return m.clusterInfo.Watch(ctx, stream)
}

const clientSessionTTL = 24 * time.Hour
const agentSessionTTL = 15 * time.Second

// expire removes stale sessions.
func (m *Manager) expire(ctx context.Context) {
	now := m.clock.Now()
	m.state.ExpireSessions(ctx, now.Add(-clientSessionTTL), now.Add(-agentSessionTTL))
}<|MERGE_RESOLUTION|>--- conflicted
+++ resolved
@@ -542,32 +542,10 @@
 	var domain string
 	systemaPool := a8rcloud.GetSystemAPool[managerutil.SystemaCRUDClient](ctx, a8rcloud.TrafficManagerConnName)
 
-<<<<<<< HEAD
-			// Have SystemA create the preview domain.
-			if domain == "" {
-				tc, cancel := context.WithTimeout(ctx, systemaCallTimeout)
-				defer cancel()
-				var resp *systema.CreateDomainResponse
-				resp, err = sa.CreateDomain(tc, &systema.CreateDomainRequest{
-					InterceptId:       intercept.Id,
-					DisplayBanner:     action.AddPreviewDomain.DisplayBanner,
-					InterceptSpec:     intercept.Spec,
-					Host:              action.AddPreviewDomain.Ingress.L5Host,
-					PullRequestUrl:    action.AddPreviewDomain.PullRequestUrl,
-					AddRequestHeaders: action.AddPreviewDomain.AddRequestHeaders,
-				})
-				if err != nil {
-					err = errors.Wrap(err, "systema: create domain")
-					return
-				}
-				domain = resp.Domain
-			}
-=======
 	intercept := m.state.UpdateIntercept(interceptID, func(intercept *rpc.InterceptInfo) {
 		if intercept.PreviewDomain == "" {
 			return
 		}
->>>>>>> ad9ef3e1
 
 		domain = intercept.PreviewDomain
 		intercept.PreviewDomain = ""
@@ -623,6 +601,8 @@
 				DisplayBanner: action.AddPreviewDomain.DisplayBanner,
 				InterceptSpec: intercept.Spec,
 				Host:          action.AddPreviewDomain.Ingress.L5Host,
+				PullRequestUrl:    action.AddPreviewDomain.PullRequestUrl,
+				AddRequestHeaders: action.AddPreviewDomain.AddRequestHeaders,
 			})
 			if err != nil {
 				err = errors.Wrap(err, "systema: create domain")
@@ -889,4 +869,19 @@
 func (m *Manager) expire(ctx context.Context) {
 	now := m.clock.Now()
 	m.state.ExpireSessions(ctx, now.Add(-clientSessionTTL), now.Add(-agentSessionTTL))
-}+}
+Footer
+© 2022 GitHub, Inc.
+Footer navigation
+
+    Terms
+    Privacy
+    Security
+    Status
+    Docs
+    Contact GitHub
+    Pricing
+    API
+    Training
+    Blog
+    About

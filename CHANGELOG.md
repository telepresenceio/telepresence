# Changelog

### 2.5.5 (TBD)

<<<<<<< HEAD
- Bugfix: The client will now only watch agents from accessible namespaces, and is also constrained to namespaces  explicitly mapped 
  using the `connect` command's `--mapped-namespaces` flag.
=======
- Change: The traffic-manager now requires permissions to read pods across namespaces even if installed with limited permissions
>>>>>>> 55a83871

- Bugfix: The `gather-logs` command will only gather traffic-agent logs from accessible namespaces, and is also constrained to namespaces
  explicitly mapped using the `connect` command's `--mapped-namespaces` flag.

### 2.5.4 (March 29, 2022)

- Change: The list command, when used with the `--intercepts` flag, will list the users intercepts from all namespaces

- Change: The status command includes the install id, user id, account id, and user email in its result, and can print output as JSON

- Change: The lookup-timeout config flag used to set timeouts for DNS queries resolved by a cluster now also configures the timeout for fallback queries (i.e. queries not resolved by the cluster) when connected to the cluster.

- Change: The TUN device will no longer route pod or service subnets if it is running in a machine that's already connected to the cluster

- Bugfix: The client's gather logs command and agent watcher will now respect the configured grpc.maxReceiveSize

- Bugfix: Client and agent sessions no longer leaves dangling waiters in the traffic-manager when they depart.

- Bugfix: An advice to "see logs for details" is no longer printed when the argument count is incorrect in a CLI command.

- Bugfix: Removed a bad concatenation that corrupted the output path of `telepresence gather-logs`.

- Bugfix: Agent container is no longer sensitive to a random UID or an UID imposed by a SecurityContext.

- Bugfix: Intercepts that fail to create are now consistently removed to prevent non-working dangling intercepts from sticking around.

- Bugfix: The ingress-l5 flag will no longer be forcefully set to equal the --ingress-host flag

- Bugfix: The DNS fallback resolver on Linux now correctly handles concurrent requests without timing them out

### 2.5.3 (February 25, 2022)

- Feature: Client-side binaries for the arm64 architecture are now available for linux

- Bugfix: Fixed bug in the TCP stack causing timeouts after repeated connects to the same address

### 2.5.2 (February 23, 2022)

- Bugfix: Fixed a bug where Telepresence would use the last server in resolv.conf

### 2.5.1 (February 19, 2022)

- Bugfix: Fixed a bug where using a GKE cluster would error with: No Auth Provider found for name "gcp"

### 2.5.0 (February 18, 2022)

- Feature: The flags `--http-path-equal`, `--http-path-prefix`, and `--http-path-regex` can can be used in addition to the `--http-match`
  flag to filter personal intercepts by the request URL path

- Feature: The flag `--http-meta` can be used to declare metadata key value pairs that will be returned by the Telepresence rest API
  endpoint /intercept-info

- Feature: Telepresence Login now prompts you to optionally install an enhanced free client, which has some additional features when used with Ambassador Cloud.

- Change: Logs generated by the CLI are no longer discarded. Instead, they will end up in `cli.log`.

- Change: Both daemon logfiles now rotate daily instead of once for each new connect

- Change: The flag `--http-match` was renamed to `--http-header`. Old flag still works, but is deprecated and doesn't
  show up in the help.

- Change: The verb "watch" was added to the set of required verbs when accessing services and workloads for the client RBAC ClusterRole

- Change: Telepresence is no longer backward compatible with versions 2.4.4 or older because the deprecated multiplexing tunnel functionality was removed.

- Change: The global networking flags are no longer global. Using them will render a deprecation warning unless they are supported by the command.
  The subcommands that support networking flags are `connect`, `current-cluster-id`, and `genyaml`.

- Change: Telepresence now includes GOARCH of the binary in the metadata reported.

- Bugfix: The also-proxy and never-proxy subnets are now displayed correctly when using the `telepresence status` command

- Bugfix: Telepresence will no longer require `SETENV` privileges when starting the root daemon.

- Bugfix: Telepresence will now parse device names containing dashes correctly when determining routes that it should never block.

- Bugfix: The cluster domain (typically "cluster.local") is no longer added to the DNS `search` on Linux using `systemd-resolved`. Instead,
  it is added as a `domain` so that names ending with it are routed to the DNS server.

- Bugfix: Fixed a bug where the `--json` flag did not output json for `telepresence list` when there were no workloads.

- Change: Updated README file with more details about the project.

- Bugfix: Fixed a bug where the overriding DNS resolver would break down in Linux if /etc/resolv.conf listed an ipv6 resolver

### 2.4.11 (February 10, 2022)

- Change: Include goarch metadata for reporting to distinguish between Intel and Apple Silicon Macs

### 2.4.10 (January 13, 2022)

- Feature: The flag `--http-plaintext` can be used to ensure that an intercept uses plaintext http or grpc when
  communicating with the workstation process.

- Feature: The port used by default in the `telepresence intercept` command (8080), can now be changed by setting
  the `intercept.defaultPort` in the `config.yml` file.

- Feature: The strategy when selecting the application protocol for personal intercepts in agents injected by the
  mutating webhook can now be configured using the `agentInjector.appProtocolStrategy` in the Helm chart.

- Feature: The strategy when selecting the application protocol for personal intercepts can now be configured using
  the `intercept.appProtocolStrategy` in the `config.yml` file.

- Change: Telepresence CI now runs in GitHub Actions instead of Circle CI.

- Bugfix: Telepresence will no longer log invalid: "unhandled connection control message: code DIAL_OK" errors.

- Bugfix: User will not be asked to log in or add ingress information when creating an intercept until a check has been
  made that the intercept is possible.

- Bugfix: Output to `stderr` from the traffic-agent's `sftp` and the client's `sshfs` processes are properly logged as errors.

- Bugfix: Auto installer will no longer not emit backslash separators for the `/tel-app-mounts` paths in the
  traffic-agent container spec when running on Windows

### 2.4.9 (December 9, 2021)

- Bugfix: Fixed an error where access tokens were not refreshed if you log in
  while the daemons are already running.

- Bugfix: A helm upgrade using the --reuse-values flag no longer fails on a "nil pointer" error caused by a nil `telpresenceAPI` value.

### 2.4.8 (December 3, 2021)

- Feature: A RESTful service was added to Telepresence, both locally to the client and to the `traffic-agent` to help determine if messages with a set of headers should be
  consumed or not from a message queue where the intercept headers are added to the messages.

- Change: The environment variable TELEPRESENCE_LOGIN_CLIENT_ID is no longer used.

- Feature: There is a new subcommand, `test-vpn`, that can be used to diagnose connectivity issues with a VPN.

- Bugfix: The tunneled network connections between Telepresence and
  Ambassador Cloud now behave more like ordinary TCP connections,
  especially around timeouts.

### 2.4.7 (November 24, 2021)

- Feature: The agent injector now supports a new annotation, `telepresence.getambassador.io/inject-service-name`, that can be used to set the name of the service to be intercepted.
  This will help disambiguate which service to intercept for when a workload is exposed by multiple services, such as can happen with Argo Rollouts

- Feature: The kubeconfig extensions now support a `never-proxy` argument, analogous to `also-proxy`, that defines a set of subnets that will never be proxied via telepresence.

- Feature: Added flags to "telepresence intercept" that set the ingress fields as an alternative to using the dialogue.

- Change: Telepresence check the versions of the client and the daemons and ask the user to quit and restart if they don't match.

- Change: Telepresence DNS now uses a very short TTL instead of explicitly flushing DNS by killing the `mDNSResponder` or doing `resolvectl flush-caches`

- Bugfix: Legacy flags such as `--swap-deployment` can now be used together with global flags.

- Bugfix: Outbound connections are now properly closed when the peer closes.

- Bugfix: The DNS-resolver will trap recursive resolution attempts (may happen when the cluster runs in a docker-container on the client).

- Bugfix: The TUN-device will trap failed connection attempts that results in recursive calls back into the TUN-device (may happen when the
  cluster runs in a docker-container on the client).

- Bugfix: Fixed a potential deadlock when a new agent joined the traffic manager.

- Bugfix: The app-version value of the Helm chart embedded in the telepresence binary is now automatically updated at build time. The value is hardcoded in the
  original Helm chart when we release so this fix will only affect our nightly builds.

- Bugfix: The configured webhookRegistry is now propagated to the webhook installer even if no webhookAgentImage has been set.

- Bugfix: Login logs the user in when their access token has expired, instead of having no effect.

### 2.4.6 (November 2, 2021)

- Feature: Telepresence CLI is now built and published for Apple Silicon Macs.

- Feature: Telepresence now supports manually injecting the traffic-agent YAML into workload manifests.
  Use the `genyaml` command to create the sidecar YAML, then add the `telepresence.getambassador.io/manually-injected: "true"` annotation to your pods to allow Telepresence to intercept them.

- Feature: Added a json flag for the "telepresence list" command. This will aid automation.

- Change: `--help` text now includes a link to https://www.telepresence.io/ so users who download Telepresence via Brew or some other mechanism are able to find the documentation easily.

- Bugfix: Telepresence will no longer attempt to proxy requests to the API server when it happens to have an IP address within the CIDR range of pods/services.

### 2.4.5 (October 15, 2021)

- Feature: Intercepting headless services is now supported. It's now possible to request a headless service on whatever port it exposes and get a response from the intercept.

- Feature: Preview url questions have more context and provide "best guess" defaults.

- Feature: The `gather-logs` command added two new flags. One to anonymize pod names + namespaces and the other for getting the pod yaml of the `traffic-manager` and any pod that contains a `traffic-agent`.

- Change: Use one tunnel per connection instead of multiplexing into one tunnel. This client will still be backwards compatible with older `traffic-manager`s that only support multiplexing.

- Bugfix: Telepresence will now log that the kubernetes server version is unsupported when using a version older than 1.17.

- Bugfix: Telepresence only adds the security context when necessary: intercepting a headless service or using a numeric port with the webhook agent injector.

### 2.4.4 (September 27, 2021)

- Feature: The strategy used by traffic-manager's discovery of pod CIDRs can now be configured using the Helm chart.

- Feature: Add the command `telepresence gather-logs`, which bundles the logs for all components
  into one zip file that can then be shared in a GitHub issue, in slack, etc. Use
  `telepresence gather-logs --help` to see additional options for running the command.

- Feature: The agent injector now supports injecting Traffic Agents into pods that have unnamed ports.

- Bugfix: The traffic-manager now uses less CPU-cycles when computing the pod CIDRs.

- Bugfix: If a deployment annotated with webhook annotations is deployed before telepresence is installed, telepresence will now install an agent in that deployment before intercept

- Bugfix: Fix an issue where the traffic-manager would sometimes go into a CPU loop.

- Bugfix: The TUN-device no longer builds an unlimited internal buffer before sending it when receiving lots of TCP-packets without PSH.
  Instead, the buffer is flushed when it reaches a size of 64K.

- Bugfix: The user daemon would sometimes hang when it encountered a problem connecting to the cluster or the root daemon.

- Bugfix: Telepresence correctly reports an intercept port conflict instead of panicking with segfault.

### 2.4.3 (September 15, 2021)

- Feature: The environment variable `TELEPRESENCE_INTERCEPT_ID` is now available in the interceptor's environment.

- Bugfix: A timing related bug was fixed that sometimes caused a "daemon did not start" failure.

- Bugfix: On Windows, crash stack traces and other errors were not
  written to the log files, now they are.

- Bugfix: On Linux kernel 4.11 and above, the log file rotation now
  properly reads the birth-time of the log file. On older kernels, it
  continues to use the old behavior of using the change-time in place
  of the birth-time.

- Bugfix: Telepresence will no longer refer the user to the daemon logs for errors that aren't related to
  problems that are logged there.

- Bugfix: The overriding DNS resolver will no longer apply search paths when resolving "localhost".

- Bugfix: The cluster domain used by the DNS resolver is retrieved from the traffic-manager instead of being
  hard-coded to "cluster.local".

- Bugfix: "Telepresence uninstall --everything" now also uninstalls agents installed via mutating webhook

- Bugfix: Downloading large files during an intercept will no longer cause timeouts and hanging traffic-agent.

- Bugfix: Passing false to the intercept command's --mount flag will no longer result in a filesystem being mounted.

- Bugfix: The traffic manager will establish outbound connections in parallel instead of sequentially.

- Bugfix: The `telepresence status` command reports correct DNS settings instead of "Local IP: nil, Remote IP: nil"

### 2.4.2 (September 1, 2021)

- Feature: A new `telepresence loglevel <level>` subcommand was added that enables changing the loglevel
  temporarily for the local daemons, the `traffic-manager` and the `traffic-agents`.

- Change: The default log-level is now `info` for all components of Telepresence.

- Bugfix: The overriding DNS resolver will no longer apply search paths when resolving "localhost".

- Bugfix: The RBAC was not updated in the helm chart to enable the traffic-manager to `get` and `list`
  namespaces, which would impact users who use licensed features of the Telepresence extensions in an
  air-gapped environment.

- Bugfix: The timeout for Helm actions wasn't always respected which could cause a failing install of the
  `traffic-manager` to make the user daemon to hang indefinitely.

### 2.4.1 (August 30, 2021)

- Bugfix: Telepresence will now mount all directories from `/var/run/secrets`, not just the kubernetes.io ones.
  This allows the mounting of secrets directories such as eks.amazonaws.com (for IRSA tokens)

- Bugfix: The grpc.maxReceiveSize setting is now correctly propagated to all grpc servers.
  This allows users to mitigate a root daemon crash when sending a message over the default maximum size.

- Bugfix: Some slight fixes to the `homebrew-package.sh` script which will enable us to run
  it manually if we ever need to make homebrew point at an older version.

- Feature: Helm chart has now a feature to on demand regenerate certificate used for mutating webhook by setting value.
  `agentInjector.certificate.regenerate`

- Change: The traffic-manager now requires `get` namespace permissions to get the cluster ID instead of that value being
  passed in as an environment variable to the traffic-manager's deployment.

- Change: The traffic-manager is now installed via an embedded version of the Helm chart when `telepresence connect` is first performed on a cluster.
  This change is transparent to the user.
  A new configuration flag, `timeouts.helm` sets the timeouts for all helm operations performed by the Telepresence binary.

- Bugfix: Telepresence will initialize the default namespace from the kubeconfig on each call instead of just doing it when connecting.

- Bugfix: The timeout to keep idle outbound TCP connections alive was increased from 60 to 7200 seconds which is the same as
  the Linux `tcp_keepalive_time` default.

- Bugfix: Telepresence will now remove a socket that is the result of an ungraceful termination and retry instead of printing
  an error saying "this usually means that the process has terminated ungracefully"

- Change: Failure to report metrics is logged using loglevel info rather than error.

- Bugfix: A potential deadlock situation is fixed that sometimes caused the user daemon to hang when the user
  was logged in.

- Feature: The scout reports will now include additional metadata coming from environment variables starting with
  `TELEPRESENCE_REPORT_`.

- Bugfix: The config setting `images.agentImage` is no longer required to contain the repository. The repository is
  instead picked from `images.repository`.

- Change: The `registry`, `webhookRegistry`, `agentImage` and `webhookAgentImage` settings in the `images` group of the `config.yml`
  now get their defaults from `TELEPRESENCE_AGENT_IMAGE` and `TELEPRESENCE_REGISTRY`.

### 2.4.0 (August 4, 2021)

- Feature: There is now a native Windows client for Telepresence.
  All the same features supported by the macOS and Linux client are available on Windows.

- Feature: Telepresence can now receive messages from the cloud and raise
  them to the user when they perform certain commands.

- Bugfix: Initialization of `systemd-resolved` based DNS sets
  routing domain to improve stability in non-standard configurations.

- Bugfix: Edge case error when targeting a container by port number.
  Before if your matching/target container was at containers list index 0,
  but if there was a container at index 1 with no ports, then the
  "no ports" container would end up the selected one

- Bugfix: A `$(NAME)` reference in the agent's environment will now be
  interpolated correctly.

- Bugfix: Telepresence will no longer print an INFO level log message when
  no config.yml file is found.

- Bugfix: A panic is no longer raised when passing an argument to the
  `telepresence intercept` option `--http-match` that doesn't contain an
  equal sign.

- Bugfix: The `traffic-manager` will only send subnet updates to a
  client root daemon when the subnets actually change.

- Bugfix: The agent uninstaller now distinguishes between recoverable
  and unrecoverable failures, allowing uninstallation from manually changed
  resources

### 2.3.7 (July 23, 2021)

- Feature: An `also-proxy` entry in the Kubernetes cluster config will
  show up in the output of the `telepresence status` command.

- Feature: `telepresence login` now has an `--apikey=KEY` flag that
  allows for non-interactive logins. This is useful for headless
  environments where launching a web-browser is impossible, such as
  cloud shells, Docker containers, or CI.

- Bugfix: Dialer will now close if it gets a ConnectReject. This was
  encountered when doing an intercept without a local process running
  and would result in requests hanging indefinitely.

- Bugfix: Made `telepresence list` command faster.

- Bugfix: Mutating webhook injector correctly hides named ports for probes.

- Bugfix: Initialization of `systemd-resolved` based DNS is more stable and
  failures causing telepresence to default to the overriding resolver will no
  longer cause general DNS lookup failures.

- Bugfix: Fixed a regression introduced in 2.3.5 that caused `telepresence current-cluster-id`
  to crash.

- Bugfix: New API keys generated internally for communication with
  Ambassador Cloud no longer show up as "no description" in the
  Ambassador Cloud web UI. Existing API keys generated by older
  versions of Telepresence will still show up this way.

- Bugfix: Fixed a race condition that logging in and logging out
  rapidly could cause memory corruption or corruption of the
  `user-info.json` cache file used when authenticating with Ambassador
  Cloud.

### 2.3.6 (July 20, 2021)

- Bugfix: Fixed a regression introduced in 2.3.5 that caused preview
  URLs to not work.

- Bugfix: Fixed a regression introduced in 2.3.5 where the Traffic
  Manager's `RoleBinding` did not correctly appoint the
  `traffic-manager` `Role`, causing subnet discovery to not be able to
  work correctly.

- Bugfix: Fixed a regression introduced in 2.3.5 where the root daemon
  did not correctly read the configuration file; ignoring the user's
  configured log levels and timeouts.

- Bugfix: Fixed an issue that could cause the user daemon to crash
  during shutdown, as during shutdown it unconditionally attempted to
  close a channel even though the channel might already be closed.

### 2.3.5 (July 15, 2021)

- Feature: Telepresence no longer depends on having an external
  `kubectl` binary, which might not be present for OpenShift users
  (who have `oc` instead of `kubectl`).
- Feature: `skipLogin` can be used in the config.yml to tell the cli not to connect to cloud when using an air-gapped environment.
- Feature: The Telepresence Helm chart now supports installing multiple
  Traffic Managers in multiple namespaces. This will allow operators to
  install Traffic Managers with limited permissions that match the
  permissions restrictions that Telepresence users are subject to.
- Feature: The maximum size of messages that the client can receive over gRPC can now be configured. The gRPC default of 4MB isn't enough
  under some circumstances.
- Change: `TELEPRESENCE_AGENT_IMAGE` and `TELEPRESENCE_REGISTRY` are now only configurable via config.yml.
- Bugfix: Fixed and improved several error messages, to hopefully be
  more helpful.
- Bugfix: Fixed a DNS problem on macOS causing slow DNS lookups when connecting to a local cluster.

### 2.3.4 (July 9, 2021)

- Bugfix: Some log statements that contained garbage instead of a proper IP address now produce the correct address.
- Bugfix: Telepresence will no longer panic when multiple services match a workload.
- Bugfix: The traffic-manager will now accurately determine the service subnet by creating a dummy-service in its own namespace.
- Bugfix: Telepresence connect will no longer try to update the traffic-manager's clusterrole if the live one is identical to the desired one.
- Bugfix: The Telepresence helm chart no longer fails when installing with `--set clientRbac.namespaced=true`

### 2.3.3 (July 7, 2021)

- Feature: Telepresence now supports installing the Traffic Manager
  via Helm. This will make it easy for operators to install and
  configure the server-side components of Telepresence separately from
  the CLI (which in turn allows for better separation of permissions).

- Feature: As the `traffic-manager` can now be installed in any
  namespace via Helm, Telepresence can now be configured to look for
  the traffic manager in a namespace other than `ambassador`. This
  can be configured on a per-cluster basis.

- Feature: `telepresence intercept` now supports a `--to-pod` flag
  that can be used to port-forward sidecars' ports from an intercepted
  pod

- Feature: `telepresence status` now includes more information about
  the root daemon.

- Feature: We now do nightly builds of Telepresence for commits on release/v2 that haven't been tagged and published yet.

- Change: Telepresence no longer automatically shuts down the old
  `api_version=1` `edgectl` daemon. If migrating from such an old
  version of `edgectl` you must now manually shut down the `edgectl`
  daemon before running Telepresence. This was already the case when
  migrating from the newer `api_version=2` `edgectl`.

- Bugfix: The root daemon no longer terminates when the user daemon
  disconnects from its gRPC streams, and instead waits to be
  terminated by the CLI. This could cause problems with things not
  being cleaned up correctly.

- Bugfix: An intercept will survive deletion of the intercepted pod
  provided that another pod is created (or already exists) that can
  take over.

### 2.3.2 (June 18, 2021)

- Feature: The mutator webhook for injecting traffic-agents now
  recognizes a `telepresence.getambassador.io/inject-service-port`
  annotation to specify which port to intercept; bringing the
  functionality of the `--port` flag to users who use the mutator
  webook in order to control Telepresence via GitOps.

- Feature: Outbound connections are now routed through the intercepted
  Pods which means that the connections originate from that Pod from
  the cluster's perspective. This allows service meshes to correctly
  identify the traffic.

- Change: Inbound connections from an intercepted agent are now
  tunneled to the manager over the existing gRPC connection, instead
  of establishing a new connection to the manager for each inbound
  connection. This avoids interference from certain service mesh
  configurations.

- Change: The traffic-manager requires RBAC permissions to list Nodes,
  Pods, and to create a dummy Service in the manager's namespace.

- Change: The on-laptop client no longer requires RBAC permissions to
  list Nodes in the cluster or to create Services, as that
  functionality has been moved to the traffic-manager.

- Bugfix: Telepresence will now detect the pod CIDR ranges even if
  they are not listed in the Nodes.

- Bugfix: The list of cluster subnets that the virtual network
  interface will route is now configured dynamically and will follow
  changes in the cluster.

- Bugfix: Subnets fully covered by other subnets are now pruned
  internally and thus never superfluously added to the laptop's
  routing table.

- Change: The `trafficManagerAPI` timout default has changed from 5
  seconds to 15 seconds, in order to facilitate the extended time it
  takes for the traffic-manager to do its initial discovery of cluster
  info as a result of the above bugfixes.

- Bugfix: On macOS, files generated under `/etc/resolver/` as the
  result of using `include-suffixes` in the cluster config are now
  properly removed on quit.

- Bugfix: Telepresence no longer erroneously terminates connections
  early when sending a large HTTP response from an intercepted
  service.

- Bugfix: When shutting down the user-daemon or root-daemon on the
  laptop, `telepresence quit` and related commands no longer return
  early before everything is fully shut down. Now it can be counted
  on that by the time the command has returned that all the
  side-effects on the laptop have been cleaned up.

### 2.3.1 (June 14, 2021)

- Feature: Agents can now be installed using a mutator webhook
- Feature: DNS resolver can now be configured with respect to what IP addresses that are used, and what lookups that gets sent to the cluster.
- Feature: Telepresence can now be configured to proxy subnets that aren't part of the cluster but only accesible from the cluster.
- Change: The `trafficManagerConnect` timout default has changed from 20 seconds to 60 seconds, in order to facilitate
  the extended time it takes to apply everything needed for the mutator webhook.
- Change: Telepresence is now installable via `brew install datawire/blackbird/telepresence`
- Bugfix: Fix a bug where sometimes large transfers from services on the cluster would hang indefinitely

### 2.3.0 (June 1, 2021)

- Feature: Telepresence is now installable via brew
- Feature: `telepresence version` now also includes the version of the currently running user daemon.
- Change: A TUN-device is used instead of firewall rules for routing outbound connections.
- Change: Outbound connections now use gRPC instead of ssh, and the traffic-manager no longer has a sshd running.
- Change: The traffic-agent no longer has a sshd running. Remote volume mounts use sshfs in slave mode, talking directly to sftp.
- Change: The local DNS now routes the name lookups to intercepted agents or traffic-manager.
- Change: The default log-level for the traffic-manager and the root-daemon was changed from "debug" to "info".
- Change: The command line is now statically-linked, so it is usable on systems with different libc's.
- Bugfix: Using --docker-run no longer fail to mount remote volumes when docker runs as root.
- Bugfix: Fixed a number of race conditions.
- Bugfix: Fix a crash when there is an error communicating with the traffic-manager about Ambassador Cloud.
- Bugfix: Fix a bug where sometimes when displaying or logging a timeout error it fails to determine which configurable timeout is responsible.
- Bugfix: The root-user daemon now respects the timeouts in the normal user's configuration file.

### 2.2.2 (May 17, 2021)

- Feature: Telepresence translates legacy Telepresence commands into viable Telepresence commands.
- Bugfix: Intercepts will only look for agents that are in the same namespace as the intercept.

### 2.2.1 (April 29, 2021)

- Bugfix: Improve `ambassador` namespace detection that was trying to create the namespace even when the namespace existed, which was an undesired RBAC escalation for operators.
- Bugfix: Telepresence will now no longer generate excessive traffic trying repeatedly to exchange auth tokens with Ambassador Cloud. This could happen when upgrading from <2.1.4 if you had an expired `telepresence login` from before upgrading.
- Bugfix: `telepresence login` now correctly handles expired logins, just like all of the other subcommands.

### 2.2.0 (April 19, 2021)

- Feature: `telepresence intercept` now has the option `--docker-run` which will start a docker container with intercepted environment and volume mounts.
- Bugfix: `telepresence uninstall` can once again uninstall agents installed by older versions of Telepresence.
- Feature: Addition of `telepresence current-cluster-id` and `telepresence license` commands for using licenses with the Ambassador extension, primarily in air-gapped environments.

### 2.1.5 (April 12, 2021)

- Feature: When intercepting `--port` now supports specifying a service port or a service name. Previously, only service name was supported.
- Feature: Intercepts using `--mechanism=http` now support mTLS.
- Bugfix: One of the log messages was using the incorrect variable, which led to misleading error messages on `telepresence uninstall`.
- Bugfix: Telepresence no longer generates port names longer than 15 characters.

### 2.1.4 (April 5, 2021)

- Feature: `telepresence status` has been enhanced to provide more information. In particular, it now provides separate information on the daemon and connector processes, as well as showing login status.
- Feature: Telepresence now supports intercepting StatefulSets
- Change: Telepresence necessary RBAC has been refined to support StatefulSets and now requires "get,list,update" for StatefulSets
- Change: Telepresence no longer requires that port 1080 must be available.
- Change: Telepresence now makes use of refresh tokens to avoid requiring the user to manually log in so often.
- Bugfix: Fix race condition that occurred when intercepting a ReplicaSet while another pod was terminating in the same namespace (this fixes a transient test failure)
- Bugfix: Fix error when intercepting a ReplicaSet requires the containerPort to be hidden.
- Bugfix: `telepresence quit` no longer starts the daemon process just to shut it down.
- Bugfix: Telepresence no longer hangs the next time it's run after getting killed.
- Bugfix: Telepresence now does a better job of automatically logging in as necessary, especially with regard to expired logins.
- Bugfix: Telepresence was incorrectly looking across all namespaces for services when intercepting, but now it only looks in the given namespace. This should prevent people from running into "Found multiple services" errors when services with the same selectors existed in other namespaces.

### 2.1.3 (March 29, 2021)

- Feature: Telepresence now supports intercepting ReplicaSets (that aren't owned by a Deployment)
- Change: The --deployment (-d) flag is now --workload (-w), as we start supporting more workloads than just Deployments
- Change: Telepresence necessary RBAC has changed and now requires "delete" for Pods and "get,list,update" for ReplicaSets
- Security: Upgrade to a newer OpenSSL, to address OpenSSL CVE-2021-23840.
- Bugfix: Connecting to Minikube/Hyperkit no longer fails intermittently.
- Bugfix: Telepresence will now make /var/run/secrets/kubernetes.io available when mounting remote volumes.
- Bugfix: Hiccups in the connection to the cluster will no longer cause the connector to shut down; it now retries properly.
- Bugfix: Fix a crash when binary dependencies are missing.
- Bugfix: You can now specify a service when doing an intercept (--service), this is useful if you have two services that select on the same labels (e.g. If using Argo Rollouts do deployments)

### 2.1.2 (March 19, 2021)

- Bugfix: Uninstalling agents now only happens once per deployment instead of once per agent.
- Bugfix: The list command no longer shows agents from namespaces that aren't mapped.
- Bugfix: IPv6 routes now work and don't prevent other pfctl rules being written in macOS
- Bugfix: Pods with `hostname` and/or `subdomain` now get correct DNS-names and routes.
- Change: Service UID was added to InterceptSpec to better link intercepts and services.
- Feature: All timeouts can now be configured in a <user-config-dir>/telepresence/config.yml file

### 2.1.1 (March 12, 2021)

- Bugfix: When looking at the container to intercept, it will check if there's a better match before using a container without containerPorts.
- Bugfix: Telepresence will now map `kube-*` and `ambassador` namespaces by default.
- Bugfix: Service port declarations that lack a TargetPort field will now correctly default to using the Port field instead.
- Bugfix: Several DNS fixes. Notably, introduce a fake "tel2-search" domain that gets replaced with a dynamic DNS search when queried, which fixes DNS for Docker with no `-net host`.
- Change: Improvements to how we report the requirements for volume mounts; notably, if the requirements are not met then it defaults to `--mount=false`.
- Change: There has been substantial code cleanup in the "connector" process.

### 2.1.0 (March 8, 2021)

- Feature: Support headless services (including ExternalName), which you can use if you used "Also Proxy" in telepresence 1.
- Feature: Preview URLs can now set a layer-5 hostname (TLS-SNI and HTTP "Host" header) that is different than the layer-3 hostname (IP-address/DNS-name) that is used to dial to the ingress.
- Feature: The Ingress info will now contain a layer-5 hostname that can be used for TLS-SLI and HTTP "Host" header when accessing a service.
- Feature: Users can choose which port to intercept when intercepting a service with multiple ports.
- Bugfix: Environment variables declared with `envFrom` in the app-container are now propagated correctly to the client during intercept.
- Bugfix: The description of the `--everything` flag for the `uninstall` command was corrected.
- Bugfix: Connecting to a large cluster could take a very long time and even make the process hang. This is no longer the case.
- Bugfix: Telepresence now explicitly requires macFUSE version 4.0.5 or higher for macOS.
- Bugfix: A `tail -F <daemon log file>` no longer results in a "Permission denied" when reconnecting to the cluster.
- Change: The telepresence daemon will no longer use port 1234 for the firewall-to-SOCKS server, but will instead choose an available port dynamically.
- Change: On connect, telepresence will no longer suggest the `--mapped-namespaces` flag when the user connects to a large cluster.

### 2.0.3 (February 24, 2021)

- Feature: There is now an extension mechanism where you can tell Telepresence about different agents and what arguments they support. The new `--mechanism` flag can explicitly identify which extension to use.
- Feature: An intercept of `NAME` that is made using `--namespace=NAMESPACE` but not using `--deployment` will use `NAME` as the name of the deployment and `NAME-NAMESPACE` as the name of the intercept.
- Feature: Declare a local-only intercept for the purpose of getting direct outbound access to the intercept's namespace using boolean flag `--local-only`.
- Bugfix: Fix a regression in the DNS resolver that prevented name resolution using NAME.NAMESPACE. Instead, NAME.NAMESPACE.svc.cluster.local was required.
- Bugfix: Fixed race-condition in the agent causing attempts to dial to `:0`.
- Bugfix: It is now more strict about which agent versions are acceptable and will be more eager to apply upgrades.
- Change: Related to things now being in extensions, the `--match` flag has been renamed to `--http-match`.
- Change: Cluster connection timeout has been increased from 10s to 20s.
- Change: On connect, if telepresence detects a large cluster, it will suggest the `--mapped-namespaces` flag to the user as a way to speed it up.
- Change: The traffic-agent now has a readiness probe associated with its container.

### 2.0.2 (February 18, 2021)

- Feature: Telepresence is now capable of forwarding the intercepted Pod's volume mounts (as Telepresence 0.x did) via the `--mount` flag to `telepresence intercept`.
- Feature: Telepresence will now allow simultaneous intercepts in different namespaces.
- Feature: It is now possible for a user to limit what namespaces that will be used by the DNS-resolver and the NAT.
- Bugfix: Fix the kubectl version number check to handle version numbers with a "+" in them.
- Bugfix: Fix a bug with some configurations on macOS where we clash with mDNSResponder's use of port 53.

### 2.0.1 (February 9, 2021)

- Feature: Telepresence is now capable of forwarding the environment variables of an intercepted service (as Telepresence 0.x did) and emit them to a file as text or JSON. The environment variables will also be propagated to any command started by doing a `telepresence intercept nnn -- <command>`.
- Bugfix: A bug causing a failure in the Telepresence DNS resolver when attempting to listen to the Docker gateway IP was fixed. The fix affects Windows using a combination of Docker and WSL2 only.
- Bugfix: Telepresence now works correctly while OpenVPN is running on macOS.
- Change: The background processes `connector` and `daemon` will now use rotating logs and a common directory.
  - macOS: `~/Library/Logs/telepresence/`
  - Linux: `$XDG_CACHE_HOME/telepresence/logs/` or `$HOME/.cache/telepresence/logs/`<|MERGE_RESOLUTION|>--- conflicted
+++ resolved
@@ -2,12 +2,10 @@
 
 ### 2.5.5 (TBD)
 
-<<<<<<< HEAD
+- Change: The traffic-manager now requires permissions to read pods across namespaces even if installed with limited permissions
+
 - Bugfix: The client will now only watch agents from accessible namespaces, and is also constrained to namespaces  explicitly mapped 
   using the `connect` command's `--mapped-namespaces` flag.
-=======
-- Change: The traffic-manager now requires permissions to read pods across namespaces even if installed with limited permissions
->>>>>>> 55a83871
 
 - Bugfix: The `gather-logs` command will only gather traffic-agent logs from accessible namespaces, and is also constrained to namespaces
   explicitly mapped using the `connect` command's `--mapped-namespaces` flag.

# Changelog

### 2.7.2 (TBD)

- Feature: The timeout for the initial connectivity check that Telepresence performs
  in order to determine if the cluster's subnets are proxied or not can now be configured
  in the `config.yml` file using `timeouts.connectivityCheck`. The default timeout was
  changed from 5 seconds to 500 milliseconds to speed up the actual connect.

- Change: The command `telepresence gather-traces` now prints out a message on success.
- Change: The command `telepresence upload-traces` now prints out a message on success.
- Change: The command `telepresence gather-traces` now traces itself and reports errors with trace gathering

- Bugfix: Streams created between the traffic-agent and the workstation are now properly closed
  when no interceptor process has been started on the workstation. This fixes a potential problem where
  a large number of attempts to connect to a non-existing interceptor would cause stream congestion
  and an unresponsive intercept.

<<<<<<< HEAD
- Bugfix: Telepresence help message functionality without a running user daemon has been restored.

### 2.7.1 (August 10, 2022)
=======
- Feature: Adds cli autocompletion for the `--namespace` flag on the `list` and `intercept` commands,
  autocompletion for interceptable workloads on the `intercept` command, and autocompletion for
  active intercepts on the `leave` command.
>>>>>>> e44811c5

### 2.7.1 (August 10, 2022)

- Change: The command `telepresence uninstall` has been restored, but the `--everything` flag is now deprecated.

- Change: `telepresence helm uninstall` will only uninstall the traffic-manager and no longer accepts the `--everything`, `--agent`,
  or `--all-agents` flags.

- Bugfix: `telepresence intercept` will attempt to connect to the traffic manager before creating an intercept.

### 2.7.0 (August 8, 2022)

- Feature: `telepresence intercept` has gained a
  `--preview-url-add-request-headers` flag (and `telepresence preview create` a `--add-request-headers` flag) that can be used to inject
  request headers in to every request made through the preview URL.

- Feature: The Docker image now contains a new program in addition to
  the existing traffic-manager and traffic-agent: the pod-daemon. The
  pod-daemon is a trimmed-down version of the user-daemon that is
  designed to run as a sidecar in a Pod, enabling CI systems to create
  preview deploys.

- Feature: The Telepresence components now collect OpenTelemetry traces.
  Up to 10MB of trace data are available at any given time for collection from
  components. `telepresence gather-traces` is a new command that will collect
  all that data and place it into a gzip file, and `telepresence upload-traces` is
  a new command that will push the gzipped data into an OTLP collector.

- Feature: The agent injector now supports a new annotation, `telepresence.getambassador.io/inject-ignore-volume-mounts`, that can be used to make the injector ignore specified volume mounts denoted by a comma-separated string.

- Change: The traffic manager is no longer automatically installed into the cluster. Connecting or creating an intercept in a cluster without a traffic manager will return an error.

- Feature: A new telepresence helm command was added to provide an easy way to install, upgrade, or uninstall the telepresence traffic-manager.

- Change: The command `telepresence uninstall` has been moved to `telepresence helm uninstall`.

- Change: Add an emptyDir volume and volume mount under `/tmp` on the agent sidecar so it works with `readOnlyRootFileSystem: true`

- Feature: Added prometheus support to the traffic manager.

### 2.6.8 (June 23, 2022)

- Feature: The name and namespace for the DNS Service that the traffic-manager uses in DNS auto-detection can now be specified.

- Feature: Should the DNS auto-detection logic in the traffic-manager fail, users can now specify a fallback IP to use.

- Feature: It is now possible to intercept UDP ports with Telepresence and also use `--to-pod` to forward UDP
  traffic from ports on localhost.

- Change: The Helm chart will now add the `nodeSelector`, `affinity` and `tolerations` values to the traffic-manager's
  post-upgrade-hook and pre-delete-hook jobs.

- Bugfix: Telepresence no longer fails to inject the traffic agent into the pod generated for workloads that have no
  volumes and `automountServiceAccountToken: false`.

- Feature: The helm-chart now supports settings resources, securityContext and podSecurityContext for use with chart hooks.

### 2.6.7 (June 22, 2022)

- Bugfix: The Telepresence client will remember and reuse the traffic-manager session after a network failure
  or other reason that caused an unclean disconnect.

- Bugfix: Telepresence will no longer forward DNS requests for "wpad" to the cluster.

- Bugfix: The traffic-agent will properly shut down if one of its goroutines errors.

### 2.6.6 (June 9, 2022)

- Bugfix: The propagation of the `TELEPRESENCE_API_PORT` environment variable now works correctly.

- Bugfix: The `--output json` global flag no longer outputs multiple objects.

### 2.6.5 (June 3, 2022)

- Feature: The `reinvocationPolicy` or the traffic-agent injector webhook can now be configured using the Helm chart.

- Feature: The traffic manager now accepts a root CA for a proxy, allowing it to connect to ambassador cloud from behind an HTTPS proxy.
  This can be configured through the helm chart.

- Feature: A policy that controls when the mutating webhook injects the traffic-agent was added, and can be configured in the Helm chart.

- Change: Telepresence on Windows upgraded wintun.dll from version 0.12 to version 0.14.1

- Change: Telepresence on Windows upgraded winfsp from version 1.9 to 1.10

- Change: Telepresence upgraded its embedded Helm from version 3.8.1 to 3.9

- Change: Telepresence upgraded its embedded Kubernetes API from version 0.23.4 to 0.24.1

- Feature: Added a `--watch` flag to `telepresence list` that can be used to watch interceptable workloads.

- Change: The configuration setting for `images.webhookAgentImage` is now deprecated. Use `images.agentImage` instead.

- Bugfix: The `reinvocationPolicy` or the traffic-agent injector webhook now defaults to `Never` insteadof `IfNeeded` so
  that `LimitRange`s on namespaces can inject a missing `resources` element into the injected traffic-agent container.

- Bugfix: UDP based communication with services in the cluster now works as expected.

- Bugfix: The command help will only show Kubernetes flags on the commands that supports them

- Bugfix: Only the errors from the last session will be considered when counting the number of errors in the log after
  a command failure.

### 2.6.4 (May 23, 2022)

- Bugfix: The traffic-manager RBAC grants permissions to update services, deployments, replicatsets, and statefulsets. Those
  permissions are needed when the traffic-manager upgrades from versions < 2.6.0 and can be revoked after the upgrade.

### 2.6.3 (May 20, 2022)

- Bugfix: The `--mount` intercept flag now handles relative mount points correctly on non-windows platforms. Windows
  still require the argument to be a drive letter followed by a colon.

- Bugfix: The traffic-agent's configuration update automatically when services are added, updated or deleted.

- Bugfix: The `--mount` intercept flag now handles relative mount points correctly on non-windows platforms. Windows
  still require the argument to be a drive letter followed by a colon.

- Bugfix: The traffic-agent's configuration update automatically when services are added, updated or deleted.

- Bugfix: Telepresence will now always inject an initContainer when the service's targetPort is numeric

- Bugfix: Workloads that have several matching services pointing to the same target port are now handled correctly.

- Bugfix: A potential race condition causing a panic when closing a DNS connection is now handled correctly.

- Bugfix: A container start would sometimes fail because and old directory remained in a mounted temp volume.

### 2.6.2 (May 17, 2022)

- Bugfix: Workloads controlled by workloads like Argo `Rollout` are injected correctly.

- Bugfix: Multiple services appointing the same container port no longer result in duplicated ports in an injected pod.

- Bugfix: The `telepresence list` command no longer errors out with "grpc: received message larger than max" when listing namespaces
  with a large number of workloads.

### 2.6.1 (May 16, 2022)

- Bugfix: Telepresence will now handle multiple path entries in the KUBECONFIG environment correctly.

- Bugfix: Telepresence will no longer panic when using preview URLs with traffic-managers < 2.6.0

- Change: Traffic-manager now attempts to obtain a cluster id from the license if it could not obtain it from the Kubernetes API.

### 2.6.0 (May 13, 2022)

- Feature: Traffic-agent is now capable of intercepting multiple containers and multiple ports per container.

- Feature: Telepresence client now require less RBAC permissions in order to intercept.

- Change: All pod-injection is performed by the mutating webhook. Client will no longer modify workloads.

- Change: Traffic-agent is configured using a ConfigMap entry. In prior versions, the configuration was passed in the container environment.

- Change: The helm-chart no longer has a default set for the agentInjector.image.name, and unless its set, the traffic-manager will ask
  SystemA for the preferred image.

- Change: Client no longer needs RBAC permissions to update deployments, replicasets, and statefulsets.

- Change: Telepresence now uses Helm version 3.8.1 when installing the traffic-manager

- Change: The traffic-manager will not accept connections from clients older than 2.6.0. It can't, because they still use the old way of
  injecting the agent by modifying the workload.

- Change: When upgrading, all workloads with injected agents will have their agent "uninstalled" automatically. The mutating webhook will
  then ensure that their pods will receive an updated traffic-agent.

- Bugfix: Remote mounts will now function correctly with custom `securityContext`.

- Bugfix: The help for commands that accept kubernetes flags will now display those flags in a separate group.

- Bugfix: Using `telepresence leave` or `telepresence quit` on an intercept that spawned a command using `--` on the command line
  will now terminate that command since it's considered parented by the intercept that is removed.

- Change: Add support for structured output as JSON by setting the global --output=json flag.

### 2.5.8 (April 27, 2022)

- Bugfix: Telepresence now ensures that the download folder for the enhanced free client is created prior to downloading it.

### 2.5.7 (April 25, 2022)

- Change: A namespaced traffic-manager will no longer require cluster wide RBAC. Only Roles and RoleBindings are now used.

- Bugfix: The DNS recursion detector didn't work correctly on Windows, resulting in sporadic failures to resolve names
  that were resolved correctly at other times.

- Bugfix: A telepresence session will now last for 24 hours after the user's last connectivity. If a session expires, the connector will automatically try to reconnect.

### 2.5.6 (April 15, 2022)

- Bugfix: The `gather-logs` command will no longer send any logs through `gRPC`.

- Change: Telepresence agents watcher will now only watch namespaces that the user has accessed since the last `connect`.

### 2.5.5 (April 8, 2022)

- Change: The traffic-manager now requires permissions to read pods across namespaces even if installed with limited permissions

- Bugfix: The DNS resolver used on Linux with systemd-resolved now flushes the cache when the search path changes.

- Bugfix: The `telepresence list` command will produce a correct listing even when not preceded by a `telepresence connect`.

- Bugfix: The root daemon will no longer get into a bad state when a disconnect is rapidly followed by a new connect.

- Bugfix: The client will now only watch agents from accessible namespaces, and is also constrained to namespaces explicitly mapped
  using the `connect` command's `--mapped-namespaces` flag.

- Bugfix: The `gather-logs` command will only gather traffic-agent logs from accessible namespaces, and is also constrained to namespaces
  explicitly mapped using the `connect` command's `--mapped-namespaces` flag.

### 2.5.4 (March 29, 2022)

- Change: The list command, when used with the `--intercepts` flag, will list the users intercepts from all namespaces

- Change: The status command includes the install id, user id, account id, and user email in its result, and can print output as JSON

- Change: The lookup-timeout config flag used to set timeouts for DNS queries resolved by a cluster now also configures the timeout for fallback queries (i.e. queries not resolved by the cluster) when connected to the cluster.

- Change: The TUN device will no longer route pod or service subnets if it is running in a machine that's already connected to the cluster

- Bugfix: The client's gather logs command and agent watcher will now respect the configured grpc.maxReceiveSize

- Bugfix: Client and agent sessions no longer leaves dangling waiters in the traffic-manager when they depart.

- Bugfix: An advice to "see logs for details" is no longer printed when the argument count is incorrect in a CLI command.

- Bugfix: Removed a bad concatenation that corrupted the output path of `telepresence gather-logs`.

- Bugfix: Agent container is no longer sensitive to a random UID or an UID imposed by a SecurityContext.

- Bugfix: Intercepts that fail to create are now consistently removed to prevent non-working dangling intercepts from sticking around.

- Bugfix: The ingress-l5 flag will no longer be forcefully set to equal the --ingress-host flag

- Bugfix: The DNS fallback resolver on Linux now correctly handles concurrent requests without timing them out

### 2.5.3 (February 25, 2022)

- Feature: Client-side binaries for the arm64 architecture are now available for linux

- Bugfix: Fixed bug in the TCP stack causing timeouts after repeated connects to the same address

### 2.5.2 (February 23, 2022)

- Bugfix: Fixed a bug where Telepresence would use the last server in resolv.conf

### 2.5.1 (February 19, 2022)

- Bugfix: Fixed a bug where using a GKE cluster would error with: No Auth Provider found for name "gcp"

### 2.5.0 (February 18, 2022)

- Feature: The flags `--http-path-equal`, `--http-path-prefix`, and `--http-path-regex` can can be used in addition to the `--http-match`
  flag to filter personal intercepts by the request URL path

- Feature: The flag `--http-meta` can be used to declare metadata key value pairs that will be returned by the Telepresence rest API
  endpoint /intercept-info

- Feature: Telepresence Login now prompts you to optionally install an enhanced free client, which has some additional features when used with Ambassador Cloud.

- Change: Logs generated by the CLI are no longer discarded. Instead, they will end up in `cli.log`.

- Change: Both daemon logfiles now rotate daily instead of once for each new connect

- Change: The flag `--http-match` was renamed to `--http-header`. Old flag still works, but is deprecated and doesn't
  show up in the help.

- Change: The verb "watch" was added to the set of required verbs when accessing services and workloads for the client RBAC ClusterRole

- Change: Telepresence is no longer backward compatible with versions 2.4.4 or older because the deprecated multiplexing tunnel functionality was removed.

- Change: The global networking flags are no longer global. Using them will render a deprecation warning unless they are supported by the command.
  The subcommands that support networking flags are `connect`, `current-cluster-id`, and `genyaml`.

- Change: Telepresence now includes GOARCH of the binary in the metadata reported.

- Bugfix: The also-proxy and never-proxy subnets are now displayed correctly when using the `telepresence status` command

- Bugfix: Telepresence will no longer require `SETENV` privileges when starting the root daemon.

- Bugfix: Telepresence will now parse device names containing dashes correctly when determining routes that it should never block.

- Bugfix: The cluster domain (typically "cluster.local") is no longer added to the DNS `search` on Linux using `systemd-resolved`. Instead,
  it is added as a `domain` so that names ending with it are routed to the DNS server.

- Bugfix: Fixed a bug where the `--json` flag did not output json for `telepresence list` when there were no workloads.

- Change: Updated README file with more details about the project.

- Bugfix: Fixed a bug where the overriding DNS resolver would break down in Linux if /etc/resolv.conf listed an ipv6 resolver

### 2.4.11 (February 10, 2022)

- Change: Include goarch metadata for reporting to distinguish between Intel and Apple Silicon Macs

### 2.4.10 (January 13, 2022)

- Feature: The flag `--http-plaintext` can be used to ensure that an intercept uses plaintext http or grpc when
  communicating with the workstation process.

- Feature: The port used by default in the `telepresence intercept` command (8080), can now be changed by setting
  the `intercept.defaultPort` in the `config.yml` file.

- Feature: The strategy when selecting the application protocol for personal intercepts in agents injected by the
  mutating webhook can now be configured using the `agentInjector.appProtocolStrategy` in the Helm chart.

- Feature: The strategy when selecting the application protocol for personal intercepts can now be configured using
  the `intercept.appProtocolStrategy` in the `config.yml` file.

- Change: Telepresence CI now runs in GitHub Actions instead of Circle CI.

- Bugfix: Telepresence will no longer log invalid: "unhandled connection control message: code DIAL_OK" errors.

- Bugfix: User will not be asked to log in or add ingress information when creating an intercept until a check has been
  made that the intercept is possible.

- Bugfix: Output to `stderr` from the traffic-agent's `sftp` and the client's `sshfs` processes are properly logged as errors.

- Bugfix: Auto installer will no longer not emit backslash separators for the `/tel-app-mounts` paths in the
  traffic-agent container spec when running on Windows

### 2.4.9 (December 9, 2021)

- Bugfix: Fixed an error where access tokens were not refreshed if you log in
  while the daemons are already running.

- Bugfix: A helm upgrade using the --reuse-values flag no longer fails on a "nil pointer" error caused by a nil `telpresenceAPI` value.

### 2.4.8 (December 3, 2021)

- Feature: A RESTful service was added to Telepresence, both locally to the client and to the `traffic-agent` to help determine if messages with a set of headers should be
  consumed or not from a message queue where the intercept headers are added to the messages.

- Change: The environment variable TELEPRESENCE_LOGIN_CLIENT_ID is no longer used.

- Feature: There is a new subcommand, `test-vpn`, that can be used to diagnose connectivity issues with a VPN.

- Bugfix: The tunneled network connections between Telepresence and
  Ambassador Cloud now behave more like ordinary TCP connections,
  especially around timeouts.

### 2.4.7 (November 24, 2021)

- Feature: The agent injector now supports a new annotation, `telepresence.getambassador.io/inject-service-name`, that can be used to set the name of the service to be intercepted.
  This will help disambiguate which service to intercept for when a workload is exposed by multiple services, such as can happen with Argo Rollouts

- Feature: The kubeconfig extensions now support a `never-proxy` argument, analogous to `also-proxy`, that defines a set of subnets that will never be proxied via telepresence.

- Feature: Added flags to "telepresence intercept" that set the ingress fields as an alternative to using the dialogue.

- Change: Telepresence check the versions of the client and the daemons and ask the user to quit and restart if they don't match.

- Change: Telepresence DNS now uses a very short TTL instead of explicitly flushing DNS by killing the `mDNSResponder` or doing `resolvectl flush-caches`

- Bugfix: Legacy flags such as `--swap-deployment` can now be used together with global flags.

- Bugfix: Outbound connections are now properly closed when the peer closes.

- Bugfix: The DNS-resolver will trap recursive resolution attempts (may happen when the cluster runs in a docker-container on the client).

- Bugfix: The TUN-device will trap failed connection attempts that results in recursive calls back into the TUN-device (may happen when the
  cluster runs in a docker-container on the client).

- Bugfix: Fixed a potential deadlock when a new agent joined the traffic manager.

- Bugfix: The app-version value of the Helm chart embedded in the telepresence binary is now automatically updated at build time. The value is hardcoded in the
  original Helm chart when we release so this fix will only affect our nightly builds.

- Bugfix: The configured webhookRegistry is now propagated to the webhook installer even if no webhookAgentImage has been set.

- Bugfix: Login logs the user in when their access token has expired, instead of having no effect.

### 2.4.6 (November 2, 2021)

- Feature: Telepresence CLI is now built and published for Apple Silicon Macs.

- Feature: Telepresence now supports manually injecting the traffic-agent YAML into workload manifests.
  Use the `genyaml` command to create the sidecar YAML, then add the `telepresence.getambassador.io/manually-injected: "true"` annotation to your pods to allow Telepresence to intercept them.

- Feature: Added a json flag for the "telepresence list" command. This will aid automation.

- Change: `--help` text now includes a link to https://www.telepresence.io/ so users who download Telepresence via Brew or some other mechanism are able to find the documentation easily.

- Bugfix: Telepresence will no longer attempt to proxy requests to the API server when it happens to have an IP address within the CIDR range of pods/services.

### 2.4.5 (October 15, 2021)

- Feature: Intercepting headless services is now supported. It's now possible to request a headless service on whatever port it exposes and get a response from the intercept.

- Feature: Preview url questions have more context and provide "best guess" defaults.

- Feature: The `gather-logs` command added two new flags. One to anonymize pod names + namespaces and the other for getting the pod yaml of the `traffic-manager` and any pod that contains a `traffic-agent`.

- Change: Use one tunnel per connection instead of multiplexing into one tunnel. This client will still be backwards compatible with older `traffic-manager`s that only support multiplexing.

- Bugfix: Telepresence will now log that the kubernetes server version is unsupported when using a version older than 1.17.

- Bugfix: Telepresence only adds the security context when necessary: intercepting a headless service or using a numeric port with the webhook agent injector.

### 2.4.4 (September 27, 2021)

- Feature: The strategy used by traffic-manager's discovery of pod CIDRs can now be configured using the Helm chart.

- Feature: Add the command `telepresence gather-logs`, which bundles the logs for all components
  into one zip file that can then be shared in a GitHub issue, in slack, etc. Use
  `telepresence gather-logs --help` to see additional options for running the command.

- Feature: The agent injector now supports injecting Traffic Agents into pods that have unnamed ports.

- Bugfix: The traffic-manager now uses less CPU-cycles when computing the pod CIDRs.

- Bugfix: If a deployment annotated with webhook annotations is deployed before telepresence is installed, telepresence will now install an agent in that deployment before intercept

- Bugfix: Fix an issue where the traffic-manager would sometimes go into a CPU loop.

- Bugfix: The TUN-device no longer builds an unlimited internal buffer before sending it when receiving lots of TCP-packets without PSH.
  Instead, the buffer is flushed when it reaches a size of 64K.

- Bugfix: The user daemon would sometimes hang when it encountered a problem connecting to the cluster or the root daemon.

- Bugfix: Telepresence correctly reports an intercept port conflict instead of panicking with segfault.

### 2.4.3 (September 15, 2021)

- Feature: The environment variable `TELEPRESENCE_INTERCEPT_ID` is now available in the interceptor's environment.

- Bugfix: A timing related bug was fixed that sometimes caused a "daemon did not start" failure.

- Bugfix: On Windows, crash stack traces and other errors were not
  written to the log files, now they are.

- Bugfix: On Linux kernel 4.11 and above, the log file rotation now
  properly reads the birth-time of the log file. On older kernels, it
  continues to use the old behavior of using the change-time in place
  of the birth-time.

- Bugfix: Telepresence will no longer refer the user to the daemon logs for errors that aren't related to
  problems that are logged there.

- Bugfix: The overriding DNS resolver will no longer apply search paths when resolving "localhost".

- Bugfix: The cluster domain used by the DNS resolver is retrieved from the traffic-manager instead of being
  hard-coded to "cluster.local".

- Bugfix: "Telepresence uninstall --everything" now also uninstalls agents installed via mutating webhook

- Bugfix: Downloading large files during an intercept will no longer cause timeouts and hanging traffic-agent.

- Bugfix: Passing false to the intercept command's --mount flag will no longer result in a filesystem being mounted.

- Bugfix: The traffic manager will establish outbound connections in parallel instead of sequentially.

- Bugfix: The `telepresence status` command reports correct DNS settings instead of "Local IP: nil, Remote IP: nil"

### 2.4.2 (September 1, 2021)

- Feature: A new `telepresence loglevel <level>` subcommand was added that enables changing the loglevel
  temporarily for the local daemons, the `traffic-manager` and the `traffic-agents`.

- Change: The default log-level is now `info` for all components of Telepresence.

- Bugfix: The overriding DNS resolver will no longer apply search paths when resolving "localhost".

- Bugfix: The RBAC was not updated in the helm chart to enable the traffic-manager to `get` and `list`
  namespaces, which would impact users who use licensed features of the Telepresence extensions in an
  air-gapped environment.

- Bugfix: The timeout for Helm actions wasn't always respected which could cause a failing install of the
  `traffic-manager` to make the user daemon to hang indefinitely.

### 2.4.1 (August 30, 2021)

- Bugfix: Telepresence will now mount all directories from `/var/run/secrets`, not just the kubernetes.io ones.
  This allows the mounting of secrets directories such as eks.amazonaws.com (for IRSA tokens)

- Bugfix: The grpc.maxReceiveSize setting is now correctly propagated to all grpc servers.
  This allows users to mitigate a root daemon crash when sending a message over the default maximum size.

- Bugfix: Some slight fixes to the `homebrew-package.sh` script which will enable us to run
  it manually if we ever need to make homebrew point at an older version.

- Feature: Helm chart has now a feature to on demand regenerate certificate used for mutating webhook by setting value.
  `agentInjector.certificate.regenerate`

- Change: The traffic-manager now requires `get` namespace permissions to get the cluster ID instead of that value being
  passed in as an environment variable to the traffic-manager's deployment.

- Change: The traffic-manager is now installed via an embedded version of the Helm chart when `telepresence connect` is first performed on a cluster.
  This change is transparent to the user.
  A new configuration flag, `timeouts.helm` sets the timeouts for all helm operations performed by the Telepresence binary.

- Bugfix: Telepresence will initialize the default namespace from the kubeconfig on each call instead of just doing it when connecting.

- Bugfix: The timeout to keep idle outbound TCP connections alive was increased from 60 to 7200 seconds which is the same as
  the Linux `tcp_keepalive_time` default.

- Bugfix: Telepresence will now remove a socket that is the result of an ungraceful termination and retry instead of printing
  an error saying "this usually means that the process has terminated ungracefully"

- Change: Failure to report metrics is logged using loglevel info rather than error.

- Bugfix: A potential deadlock situation is fixed that sometimes caused the user daemon to hang when the user
  was logged in.

- Feature: The scout reports will now include additional metadata coming from environment variables starting with
  `TELEPRESENCE_REPORT_`.

- Bugfix: The config setting `images.agentImage` is no longer required to contain the repository. The repository is
  instead picked from `images.repository`.

- Change: The `registry`, `webhookRegistry`, `agentImage` and `webhookAgentImage` settings in the `images` group of the `config.yml`
  now get their defaults from `TELEPRESENCE_AGENT_IMAGE` and `TELEPRESENCE_REGISTRY`.

### 2.4.0 (August 4, 2021)

- Feature: There is now a native Windows client for Telepresence.
  All the same features supported by the macOS and Linux client are available on Windows.

- Feature: Telepresence can now receive messages from the cloud and raise
  them to the user when they perform certain commands.

- Bugfix: Initialization of `systemd-resolved` based DNS sets
  routing domain to improve stability in non-standard configurations.

- Bugfix: Edge case error when targeting a container by port number.
  Before if your matching/target container was at containers list index 0,
  but if there was a container at index 1 with no ports, then the
  "no ports" container would end up the selected one

- Bugfix: A `$(NAME)` reference in the agent's environment will now be
  interpolated correctly.

- Bugfix: Telepresence will no longer print an INFO level log message when
  no config.yml file is found.

- Bugfix: A panic is no longer raised when passing an argument to the
  `telepresence intercept` option `--http-match` that doesn't contain an
  equal sign.

- Bugfix: The `traffic-manager` will only send subnet updates to a
  client root daemon when the subnets actually change.

- Bugfix: The agent uninstaller now distinguishes between recoverable
  and unrecoverable failures, allowing uninstallation from manually changed
  resources

### 2.3.7 (July 23, 2021)

- Feature: An `also-proxy` entry in the Kubernetes cluster config will
  show up in the output of the `telepresence status` command.

- Feature: `telepresence login` now has an `--apikey=KEY` flag that
  allows for non-interactive logins. This is useful for headless
  environments where launching a web-browser is impossible, such as
  cloud shells, Docker containers, or CI.

- Bugfix: Dialer will now close if it gets a ConnectReject. This was
  encountered when doing an intercept without a local process running
  and would result in requests hanging indefinitely.

- Bugfix: Made `telepresence list` command faster.

- Bugfix: Mutating webhook injector correctly hides named ports for probes.

- Bugfix: Initialization of `systemd-resolved` based DNS is more stable and
  failures causing telepresence to default to the overriding resolver will no
  longer cause general DNS lookup failures.

- Bugfix: Fixed a regression introduced in 2.3.5 that caused `telepresence current-cluster-id`
  to crash.

- Bugfix: New API keys generated internally for communication with
  Ambassador Cloud no longer show up as "no description" in the
  Ambassador Cloud web UI. Existing API keys generated by older
  versions of Telepresence will still show up this way.

- Bugfix: Fixed a race condition that logging in and logging out
  rapidly could cause memory corruption or corruption of the
  `user-info.json` cache file used when authenticating with Ambassador
  Cloud.

### 2.3.6 (July 20, 2021)

- Bugfix: Fixed a regression introduced in 2.3.5 that caused preview
  URLs to not work.

- Bugfix: Fixed a regression introduced in 2.3.5 where the Traffic
  Manager's `RoleBinding` did not correctly appoint the
  `traffic-manager` `Role`, causing subnet discovery to not be able to
  work correctly.

- Bugfix: Fixed a regression introduced in 2.3.5 where the root daemon
  did not correctly read the configuration file; ignoring the user's
  configured log levels and timeouts.

- Bugfix: Fixed an issue that could cause the user daemon to crash
  during shutdown, as during shutdown it unconditionally attempted to
  close a channel even though the channel might already be closed.

### 2.3.5 (July 15, 2021)

- Feature: Telepresence no longer depends on having an external
  `kubectl` binary, which might not be present for OpenShift users
  (who have `oc` instead of `kubectl`).
- Feature: `skipLogin` can be used in the config.yml to tell the cli not to connect to cloud when using an air-gapped environment.
- Feature: The Telepresence Helm chart now supports installing multiple
  Traffic Managers in multiple namespaces. This will allow operators to
  install Traffic Managers with limited permissions that match the
  permissions restrictions that Telepresence users are subject to.
- Feature: The maximum size of messages that the client can receive over gRPC can now be configured. The gRPC default of 4MB isn't enough
  under some circumstances.
- Change: `TELEPRESENCE_AGENT_IMAGE` and `TELEPRESENCE_REGISTRY` are now only configurable via config.yml.
- Bugfix: Fixed and improved several error messages, to hopefully be
  more helpful.
- Bugfix: Fixed a DNS problem on macOS causing slow DNS lookups when connecting to a local cluster.

### 2.3.4 (July 9, 2021)

- Bugfix: Some log statements that contained garbage instead of a proper IP address now produce the correct address.
- Bugfix: Telepresence will no longer panic when multiple services match a workload.
- Bugfix: The traffic-manager will now accurately determine the service subnet by creating a dummy-service in its own namespace.
- Bugfix: Telepresence connect will no longer try to update the traffic-manager's clusterrole if the live one is identical to the desired one.
- Bugfix: The Telepresence helm chart no longer fails when installing with `--set clientRbac.namespaced=true`

### 2.3.3 (July 7, 2021)

- Feature: Telepresence now supports installing the Traffic Manager
  via Helm. This will make it easy for operators to install and
  configure the server-side components of Telepresence separately from
  the CLI (which in turn allows for better separation of permissions).

- Feature: As the `traffic-manager` can now be installed in any
  namespace via Helm, Telepresence can now be configured to look for
  the traffic manager in a namespace other than `ambassador`. This
  can be configured on a per-cluster basis.

- Feature: `telepresence intercept` now supports a `--to-pod` flag
  that can be used to port-forward sidecars' ports from an intercepted
  pod

- Feature: `telepresence status` now includes more information about
  the root daemon.

- Feature: We now do nightly builds of Telepresence for commits on release/v2 that haven't been tagged and published yet.

- Change: Telepresence no longer automatically shuts down the old
  `api_version=1` `edgectl` daemon. If migrating from such an old
  version of `edgectl` you must now manually shut down the `edgectl`
  daemon before running Telepresence. This was already the case when
  migrating from the newer `api_version=2` `edgectl`.

- Bugfix: The root daemon no longer terminates when the user daemon
  disconnects from its gRPC streams, and instead waits to be
  terminated by the CLI. This could cause problems with things not
  being cleaned up correctly.

- Bugfix: An intercept will survive deletion of the intercepted pod
  provided that another pod is created (or already exists) that can
  take over.

### 2.3.2 (June 18, 2021)

- Feature: The mutator webhook for injecting traffic-agents now
  recognizes a `telepresence.getambassador.io/inject-service-port`
  annotation to specify which port to intercept; bringing the
  functionality of the `--port` flag to users who use the mutator
  webook in order to control Telepresence via GitOps.

- Feature: Outbound connections are now routed through the intercepted
  Pods which means that the connections originate from that Pod from
  the cluster's perspective. This allows service meshes to correctly
  identify the traffic.

- Change: Inbound connections from an intercepted agent are now
  tunneled to the manager over the existing gRPC connection, instead
  of establishing a new connection to the manager for each inbound
  connection. This avoids interference from certain service mesh
  configurations.

- Change: The traffic-manager requires RBAC permissions to list Nodes,
  Pods, and to create a dummy Service in the manager's namespace.

- Change: The on-laptop client no longer requires RBAC permissions to
  list Nodes in the cluster or to create Services, as that
  functionality has been moved to the traffic-manager.

- Bugfix: Telepresence will now detect the pod CIDR ranges even if
  they are not listed in the Nodes.

- Bugfix: The list of cluster subnets that the virtual network
  interface will route is now configured dynamically and will follow
  changes in the cluster.

- Bugfix: Subnets fully covered by other subnets are now pruned
  internally and thus never superfluously added to the laptop's
  routing table.

- Change: The `trafficManagerAPI` timout default has changed from 5
  seconds to 15 seconds, in order to facilitate the extended time it
  takes for the traffic-manager to do its initial discovery of cluster
  info as a result of the above bugfixes.

- Bugfix: On macOS, files generated under `/etc/resolver/` as the
  result of using `include-suffixes` in the cluster config are now
  properly removed on quit.

- Bugfix: Telepresence no longer erroneously terminates connections
  early when sending a large HTTP response from an intercepted
  service.

- Bugfix: When shutting down the user-daemon or root-daemon on the
  laptop, `telepresence quit` and related commands no longer return
  early before everything is fully shut down. Now it can be counted
  on that by the time the command has returned that all the
  side-effects on the laptop have been cleaned up.

### 2.3.1 (June 14, 2021)

- Feature: Agents can now be installed using a mutator webhook
- Feature: DNS resolver can now be configured with respect to what IP addresses that are used, and what lookups that gets sent to the cluster.
- Feature: Telepresence can now be configured to proxy subnets that aren't part of the cluster but only accesible from the cluster.
- Change: The `trafficManagerConnect` timout default has changed from 20 seconds to 60 seconds, in order to facilitate
  the extended time it takes to apply everything needed for the mutator webhook.
- Change: Telepresence is now installable via `brew install datawire/blackbird/telepresence`
- Bugfix: Fix a bug where sometimes large transfers from services on the cluster would hang indefinitely

### 2.3.0 (June 1, 2021)

- Feature: Telepresence is now installable via brew
- Feature: `telepresence version` now also includes the version of the currently running user daemon.
- Change: A TUN-device is used instead of firewall rules for routing outbound connections.
- Change: Outbound connections now use gRPC instead of ssh, and the traffic-manager no longer has a sshd running.
- Change: The traffic-agent no longer has a sshd running. Remote volume mounts use sshfs in slave mode, talking directly to sftp.
- Change: The local DNS now routes the name lookups to intercepted agents or traffic-manager.
- Change: The default log-level for the traffic-manager and the root-daemon was changed from "debug" to "info".
- Change: The command line is now statically-linked, so it is usable on systems with different libc's.
- Bugfix: Using --docker-run no longer fail to mount remote volumes when docker runs as root.
- Bugfix: Fixed a number of race conditions.
- Bugfix: Fix a crash when there is an error communicating with the traffic-manager about Ambassador Cloud.
- Bugfix: Fix a bug where sometimes when displaying or logging a timeout error it fails to determine which configurable timeout is responsible.
- Bugfix: The root-user daemon now respects the timeouts in the normal user's configuration file.

### 2.2.2 (May 17, 2021)

- Feature: Telepresence translates legacy Telepresence commands into viable Telepresence commands.
- Bugfix: Intercepts will only look for agents that are in the same namespace as the intercept.

### 2.2.1 (April 29, 2021)

- Bugfix: Improve `ambassador` namespace detection that was trying to create the namespace even when the namespace existed, which was an undesired RBAC escalation for operators.
- Bugfix: Telepresence will now no longer generate excessive traffic trying repeatedly to exchange auth tokens with Ambassador Cloud. This could happen when upgrading from <2.1.4 if you had an expired `telepresence login` from before upgrading.
- Bugfix: `telepresence login` now correctly handles expired logins, just like all of the other subcommands.

### 2.2.0 (April 19, 2021)

- Feature: `telepresence intercept` now has the option `--docker-run` which will start a docker container with intercepted environment and volume mounts.
- Bugfix: `telepresence uninstall` can once again uninstall agents installed by older versions of Telepresence.
- Feature: Addition of `telepresence current-cluster-id` and `telepresence license` commands for using licenses with the Ambassador extension, primarily in air-gapped environments.

### 2.1.5 (April 12, 2021)

- Feature: When intercepting `--port` now supports specifying a service port or a service name. Previously, only service name was supported.
- Feature: Intercepts using `--mechanism=http` now support mTLS.
- Bugfix: One of the log messages was using the incorrect variable, which led to misleading error messages on `telepresence uninstall`.
- Bugfix: Telepresence no longer generates port names longer than 15 characters.

### 2.1.4 (April 5, 2021)

- Feature: `telepresence status` has been enhanced to provide more information. In particular, it now provides separate information on the daemon and connector processes, as well as showing login status.
- Feature: Telepresence now supports intercepting StatefulSets
- Change: Telepresence necessary RBAC has been refined to support StatefulSets and now requires "get,list,update" for StatefulSets
- Change: Telepresence no longer requires that port 1080 must be available.
- Change: Telepresence now makes use of refresh tokens to avoid requiring the user to manually log in so often.
- Bugfix: Fix race condition that occurred when intercepting a ReplicaSet while another pod was terminating in the same namespace (this fixes a transient test failure)
- Bugfix: Fix error when intercepting a ReplicaSet requires the containerPort to be hidden.
- Bugfix: `telepresence quit` no longer starts the daemon process just to shut it down.
- Bugfix: Telepresence no longer hangs the next time it's run after getting killed.
- Bugfix: Telepresence now does a better job of automatically logging in as necessary, especially with regard to expired logins.
- Bugfix: Telepresence was incorrectly looking across all namespaces for services when intercepting, but now it only looks in the given namespace. This should prevent people from running into "Found multiple services" errors when services with the same selectors existed in other namespaces.

### 2.1.3 (March 29, 2021)

- Feature: Telepresence now supports intercepting ReplicaSets (that aren't owned by a Deployment)
- Change: The --deployment (-d) flag is now --workload (-w), as we start supporting more workloads than just Deployments
- Change: Telepresence necessary RBAC has changed and now requires "delete" for Pods and "get,list,update" for ReplicaSets
- Security: Upgrade to a newer OpenSSL, to address OpenSSL CVE-2021-23840.
- Bugfix: Connecting to Minikube/Hyperkit no longer fails intermittently.
- Bugfix: Telepresence will now make /var/run/secrets/kubernetes.io available when mounting remote volumes.
- Bugfix: Hiccups in the connection to the cluster will no longer cause the connector to shut down; it now retries properly.
- Bugfix: Fix a crash when binary dependencies are missing.
- Bugfix: You can now specify a service when doing an intercept (--service), this is useful if you have two services that select on the same labels (e.g. If using Argo Rollouts do deployments)

### 2.1.2 (March 19, 2021)

- Bugfix: Uninstalling agents now only happens once per deployment instead of once per agent.
- Bugfix: The list command no longer shows agents from namespaces that aren't mapped.
- Bugfix: IPv6 routes now work and don't prevent other pfctl rules being written in macOS
- Bugfix: Pods with `hostname` and/or `subdomain` now get correct DNS-names and routes.
- Change: Service UID was added to InterceptSpec to better link intercepts and services.
- Feature: All timeouts can now be configured in a <user-config-dir>/telepresence/config.yml file

### 2.1.1 (March 12, 2021)

- Bugfix: When looking at the container to intercept, it will check if there's a better match before using a container without containerPorts.
- Bugfix: Telepresence will now map `kube-*` and `ambassador` namespaces by default.
- Bugfix: Service port declarations that lack a TargetPort field will now correctly default to using the Port field instead.
- Bugfix: Several DNS fixes. Notably, introduce a fake "tel2-search" domain that gets replaced with a dynamic DNS search when queried, which fixes DNS for Docker with no `-net host`.
- Change: Improvements to how we report the requirements for volume mounts; notably, if the requirements are not met then it defaults to `--mount=false`.
- Change: There has been substantial code cleanup in the "connector" process.

### 2.1.0 (March 8, 2021)

- Feature: Support headless services (including ExternalName), which you can use if you used "Also Proxy" in telepresence 1.
- Feature: Preview URLs can now set a layer-5 hostname (TLS-SNI and HTTP "Host" header) that is different than the layer-3 hostname (IP-address/DNS-name) that is used to dial to the ingress.
- Feature: The Ingress info will now contain a layer-5 hostname that can be used for TLS-SLI and HTTP "Host" header when accessing a service.
- Feature: Users can choose which port to intercept when intercepting a service with multiple ports.
- Bugfix: Environment variables declared with `envFrom` in the app-container are now propagated correctly to the client during intercept.
- Bugfix: The description of the `--everything` flag for the `uninstall` command was corrected.
- Bugfix: Connecting to a large cluster could take a very long time and even make the process hang. This is no longer the case.
- Bugfix: Telepresence now explicitly requires macFUSE version 4.0.5 or higher for macOS.
- Bugfix: A `tail -F <daemon log file>` no longer results in a "Permission denied" when reconnecting to the cluster.
- Change: The telepresence daemon will no longer use port 1234 for the firewall-to-SOCKS server, but will instead choose an available port dynamically.
- Change: On connect, telepresence will no longer suggest the `--mapped-namespaces` flag when the user connects to a large cluster.

### 2.0.3 (February 24, 2021)

- Feature: There is now an extension mechanism where you can tell Telepresence about different agents and what arguments they support. The new `--mechanism` flag can explicitly identify which extension to use.
- Feature: An intercept of `NAME` that is made using `--namespace=NAMESPACE` but not using `--deployment` will use `NAME` as the name of the deployment and `NAME-NAMESPACE` as the name of the intercept.
- Feature: Declare a local-only intercept for the purpose of getting direct outbound access to the intercept's namespace using boolean flag `--local-only`.
- Bugfix: Fix a regression in the DNS resolver that prevented name resolution using NAME.NAMESPACE. Instead, NAME.NAMESPACE.svc.cluster.local was required.
- Bugfix: Fixed race-condition in the agent causing attempts to dial to `:0`.
- Bugfix: It is now more strict about which agent versions are acceptable and will be more eager to apply upgrades.
- Change: Related to things now being in extensions, the `--match` flag has been renamed to `--http-match`.
- Change: Cluster connection timeout has been increased from 10s to 20s.
- Change: On connect, if telepresence detects a large cluster, it will suggest the `--mapped-namespaces` flag to the user as a way to speed it up.
- Change: The traffic-agent now has a readiness probe associated with its container.

### 2.0.2 (February 18, 2021)

- Feature: Telepresence is now capable of forwarding the intercepted Pod's volume mounts (as Telepresence 0.x did) via the `--mount` flag to `telepresence intercept`.
- Feature: Telepresence will now allow simultaneous intercepts in different namespaces.
- Feature: It is now possible for a user to limit what namespaces that will be used by the DNS-resolver and the NAT.
- Bugfix: Fix the kubectl version number check to handle version numbers with a "+" in them.
- Bugfix: Fix a bug with some configurations on macOS where we clash with mDNSResponder's use of port 53.

### 2.0.1 (February 9, 2021)

- Feature: Telepresence is now capable of forwarding the environment variables of an intercepted service (as Telepresence 0.x did) and emit them to a file as text or JSON. The environment variables will also be propagated to any command started by doing a `telepresence intercept nnn -- <command>`.
- Bugfix: A bug causing a failure in the Telepresence DNS resolver when attempting to listen to the Docker gateway IP was fixed. The fix affects Windows using a combination of Docker and WSL2 only.
- Bugfix: Telepresence now works correctly while OpenVPN is running on macOS.
- Change: The background processes `connector` and `daemon` will now use rotating logs and a common directory.
  - macOS: `~/Library/Logs/telepresence/`
  - Linux: `$XDG_CACHE_HOME/telepresence/logs/` or `$HOME/.cache/telepresence/logs/`<|MERGE_RESOLUTION|>--- conflicted
+++ resolved
@@ -16,15 +16,7 @@
   a large number of attempts to connect to a non-existing interceptor would cause stream congestion
   and an unresponsive intercept.
 
-<<<<<<< HEAD
 - Bugfix: Telepresence help message functionality without a running user daemon has been restored.
-
-### 2.7.1 (August 10, 2022)
-=======
-- Feature: Adds cli autocompletion for the `--namespace` flag on the `list` and `intercept` commands,
-  autocompletion for interceptable workloads on the `intercept` command, and autocompletion for
-  active intercepts on the `leave` command.
->>>>>>> e44811c5
 
 ### 2.7.1 (August 10, 2022)
 

# Changelog

<<<<<<< HEAD
## 2.8.0 (TDB)

- Feature: Include the optional Ambassador Agent which enables an actionable view of your cluster in the Ambassador Cloud Developer Control Plane and team features.
=======
### 2.8.4 (TBD)

- Feature: The traffic-manager version is now included in the output from the `telepresence version` command.

### 2.8.3 (October 27, 2022)

- Feature: The traffic-manager can be configured to disable global (non-http) intercepts using the
  Helm chart setting `intercept.disableGlobal`.

- Feature: The port used for the mutating webhook can be configured using the Helm chart setting
  `agentInjector.webhook.port`.

- Feature: A new repeated `--set a.b.c=v` flag was added to the `telepresence helm install` command so that
  values can be passed directly from the command line, without first storing them in a file.

- Change: The default port for the mutating webhook is now `443`. It used to be `8443`.

- Change: The traffic-manager will no longer default to use the `tel2` image for the traffic-agent when it is
  unable to connect to Ambassador Cloud. Air-gapped environments must declare what image to use in the Helm chart.

- Bugfix: `telepresence connect` now works as long as the traffic manager is installed, even if
  it wasn't installed via `helm install`

- Bugfix: Telepresence check-vpn no longer crashes when the daemons don't start properly.

- Bugfix: The root daemon no longer crashes when the session boot times out before the cluster connection succeeds.

### 2.8.2 (October 15, 2022)

- Feature: The Telepresence DNS resolver is now capable of resolving queries of type `A`, `AAAA`, `CNAME`,
  `MX`, `NS`, `PTR`, `SRV`, and `TXT`.

- Feature: A new `client` struct was added to the Helm chart. It contains a `connectionTTL` that controls
  how long the traffic manager will retain a client connection without seeing any sign of life from the client.

- Feature: A `dns` struct container the fields `includeSuffixes` and `excludeSuffixes` was added to the Helm 
  chart `client` struct, making those values configurable per cluster.

- Feature: The API port used by the traffic-manager is now configurable using the Helm chart value `apiPort`.
  The default port is 8081.

- Change: The Helm chart `dnsConfig` was deprecated but retained for backward compatibility. The fields
  `alsoProxySubnets` and `neverProxySubnets` can now be found under `routing` in the `client` struct.

- Change: The Helm chart `agentInjector.agentImage` was moved to `agent.image`. The old value is deprecated but
  retained for backward compatibility.

- Change: The Helm chart `agentInjector.appProtocolStrategy` was moved to `agent.appProtocolStrategy`. The old 
  value is deprecated but retained for backward compatibility.

- Change: The Helm chart `dnsServiceName`, `dnsServiceNamespace`, and `dnsServiceIP` has been removed, because
  they are no longer needed. The TUN-device will use the traffic-manager pod-IP on platforms where it needs to
  dedicate an IP for its local resolver.

- Bugfix: Environment variable interpolation now works for all definitions that are copied from pod containers
  into the injected traffic-agent container.

- Bugfix: An attempt to create simultaneous intercepts that span multiple namespace on the same workstation
  is detected early and prohibited instead of resulting in failing DNS lookups later on.

- Bugfix: Spurious and incorrect ""!! SRV xxx"" messages will no longer appear in the logs when the reason
  is normal context cancellation.

- Bugfix: Single label names now resolves correctly when using Telepresence in Docker on a Linux host

- Bugfix: The Helm chart value `appProtocolStrategy` is now correctly named (used to be `appPortStategy`)
- Bugfix: Include file name in error message when failing to parse JSON file.
>>>>>>> a93f5b22

### 2.7.6 (September 16, 2022)

- Reintroduce everything from 2.7.4 with fix for issue preventing the CLI from launching on arm64 builds

### 2.7.5 (September 14, 2022)

- Revert of release 2.7.5 (so essentially the same as 2.7.3)

### 2.7.4 (September 14, 2022)

- Feature: The `resources` for the traffic-agent container and the optional init container can
  be specified in the Helm chart using the `resource` and `initResource` fields of the
  `agentInjector.agentImage`.

- Feature: When the traffic-manager fails to inject a traffic-agent, the cause for the failure is
  detected by reading the cluster events, and propagated to the user.

- Feature: Telepresence can now use an embedded FTP client and load an existing FUSE library
  instead of running an external `sshfs` or `sshfs-win` binary. This feature is experimental
  in 2.7.x and enabled by setting `intercept.useFtp` to `true` in the `config.yml`.

- Change: Telepresence on Windows upgraded winfsp from version 1.10 to 1.11

- Bugfix: Running CLI commands on Apple M1 machines will no longer throw warnings about `/proc/cpuinfo`
  and `/proc/self/auxv`.

### 2.7.3 (September 7, 2022)

- Bugfix: CLI commands that are executed by the user daemon now use a pseudo TTY. This enables
  `docker run -it` to allocate a TTY and will also give other commands like `bash read` the
  same behavior as when executed directly in a terminal.

- Bugfix: The traffic-manager will no longer log numerous warnings saying: "Issuing a
  systema request without ApiKey or InstallID may result in an error".

- Bugfix: The traffic-manager will no longer log an error saying: "Unable to derive subnets
  from nodes" when the `podCIDRStrategy` is `auto` and it chooses to instead derive the
  subnets from the pod IPs.

### 2.7.2 (August 25, 2022)

- Bugfix: Standard I/O is restored when using `telepresence intercept <opts> -- <command>`.

- Bugfix: Graciously handle nil intercept environment from the traffic-manager.

- Feature: The timeout for the initial connectivity check that Telepresence performs
  in order to determine if the cluster's subnets are proxied or not can now be configured
  in the `config.yml` file using `timeouts.connectivityCheck`. The default timeout was
  changed from 5 seconds to 500 milliseconds to speed up the actual connect.

- Feature: Adds cli autocompletion for the `--namespace` flag on the `list` and `intercept` commands,
  autocompletion for interceptable workloads on the `intercept` command, and autocompletion for
  active intercepts on the `leave` command.

- Change: The command `telepresence gather-traces` now prints out a message on success.
- Change: The command `telepresence upload-traces` now prints out a message on success.
- Change: The command `telepresence gather-traces` now traces itself and reports errors with trace gathering

- Change: The `cli.log` log is now logged at the same level as the `connector.log`

- Bugfix: Streams created between the traffic-agent and the workstation are now properly closed
  when no interceptor process has been started on the workstation. This fixes a potential problem where
  a large number of attempts to connect to a non-existing interceptor would cause stream congestion
  and an unresponsive intercept.

- Bugfix: Telepresence help message functionality without a running user daemon has been restored.

- Bugfix: The `telepresence list` command no longer includes the `traffic-manager` deployment.


### 2.7.1 (August 10, 2022)

- Change: The command `telepresence uninstall` has been restored, but the `--everything` flag is now deprecated.

- Change: `telepresence helm uninstall` will only uninstall the traffic-manager and no longer accepts the `--everything`, `--agent`,
  or `--all-agents` flags.

- Bugfix: `telepresence intercept` will attempt to connect to the traffic manager before creating an intercept.

### 2.7.0 (August 8, 2022)

- Feature: `telepresence intercept` has gained a
  `--preview-url-add-request-headers` flag (and `telepresence preview create` a `--add-request-headers` flag) that can be used to inject
  request headers in to every request made through the preview URL.

- Feature: The Docker image now contains a new program in addition to
  the existing traffic-manager and traffic-agent: the pod-daemon. The
  pod-daemon is a trimmed-down version of the user-daemon that is
  designed to run as a sidecar in a Pod, enabling CI systems to create
  preview deploys.

- Feature: The Telepresence components now collect OpenTelemetry traces.
  Up to 10MB of trace data are available at any given time for collection from
  components. `telepresence gather-traces` is a new command that will collect
  all that data and place it into a gzip file, and `telepresence upload-traces` is
  a new command that will push the gzipped data into an OTLP collector.

- Feature: The agent injector now supports a new annotation, `telepresence.getambassador.io/inject-ignore-volume-mounts`, that can be used to make the injector ignore specified volume mounts denoted by a comma-separated string.

- Change: The traffic manager is no longer automatically installed into the cluster. Connecting or creating an intercept in a cluster without a traffic manager will return an error.

- Feature: A new telepresence helm command was added to provide an easy way to install, upgrade, or uninstall the telepresence traffic-manager.

- Change: The command `telepresence uninstall` has been moved to `telepresence helm uninstall`.

- Change: Add an emptyDir volume and volume mount under `/tmp` on the agent sidecar so it works with `readOnlyRootFileSystem: true`

- Feature: Added prometheus support to the traffic manager.

### 2.6.8 (June 23, 2022)

- Feature: The name and namespace for the DNS Service that the traffic-manager uses in DNS auto-detection can now be specified.

- Feature: Should the DNS auto-detection logic in the traffic-manager fail, users can now specify a fallback IP to use.

- Feature: It is now possible to intercept UDP ports with Telepresence and also use `--to-pod` to forward UDP
  traffic from ports on localhost.

- Change: The Helm chart will now add the `nodeSelector`, `affinity` and `tolerations` values to the traffic-manager's
  post-upgrade-hook and pre-delete-hook jobs.

- Bugfix: Telepresence no longer fails to inject the traffic agent into the pod generated for workloads that have no
  volumes and `automountServiceAccountToken: false`.

- Feature: The helm-chart now supports settings resources, securityContext and podSecurityContext for use with chart hooks.

### 2.6.7 (June 22, 2022)

- Bugfix: The Telepresence client will remember and reuse the traffic-manager session after a network failure
  or other reason that caused an unclean disconnect.

- Bugfix: Telepresence will no longer forward DNS requests for "wpad" to the cluster.

- Bugfix: The traffic-agent will properly shut down if one of its goroutines errors.

### 2.6.6 (June 9, 2022)

- Bugfix: The propagation of the `TELEPRESENCE_API_PORT` environment variable now works correctly.

- Bugfix: The `--output json` global flag no longer outputs multiple objects.

### 2.6.5 (June 3, 2022)

- Feature: The `reinvocationPolicy` or the traffic-agent injector webhook can now be configured using the Helm chart.

- Feature: The traffic manager now accepts a root CA for a proxy, allowing it to connect to ambassador cloud from behind an HTTPS proxy.
  This can be configured through the helm chart.

- Feature: A policy that controls when the mutating webhook injects the traffic-agent was added, and can be configured in the Helm chart.

- Change: Telepresence on Windows upgraded wintun.dll from version 0.12 to version 0.14.1

- Change: Telepresence on Windows upgraded winfsp from version 1.9 to 1.10

- Change: Telepresence upgraded its embedded Helm from version 3.8.1 to 3.9

- Change: Telepresence upgraded its embedded Kubernetes API from version 0.23.4 to 0.24.1

- Feature: Added a `--watch` flag to `telepresence list` that can be used to watch interceptable workloads.

- Change: The configuration setting for `images.webhookAgentImage` is now deprecated. Use `images.agentImage` instead.

- Bugfix: The `reinvocationPolicy` or the traffic-agent injector webhook now defaults to `Never` insteadof `IfNeeded` so
  that `LimitRange`s on namespaces can inject a missing `resources` element into the injected traffic-agent container.

- Bugfix: UDP based communication with services in the cluster now works as expected.

- Bugfix: The command help will only show Kubernetes flags on the commands that supports them

- Bugfix: Only the errors from the last session will be considered when counting the number of errors in the log after
  a command failure.

### 2.6.4 (May 23, 2022)

- Bugfix: The traffic-manager RBAC grants permissions to update services, deployments, replicatsets, and statefulsets. Those
  permissions are needed when the traffic-manager upgrades from versions < 2.6.0 and can be revoked after the upgrade.

### 2.6.3 (May 20, 2022)

- Bugfix: The `--mount` intercept flag now handles relative mount points correctly on non-windows platforms. Windows
  still require the argument to be a drive letter followed by a colon.

- Bugfix: The traffic-agent's configuration update automatically when services are added, updated or deleted.

- Bugfix: The `--mount` intercept flag now handles relative mount points correctly on non-windows platforms. Windows
  still require the argument to be a drive letter followed by a colon.

- Bugfix: The traffic-agent's configuration update automatically when services are added, updated or deleted.

- Bugfix: Telepresence will now always inject an initContainer when the service's targetPort is numeric

- Bugfix: Workloads that have several matching services pointing to the same target port are now handled correctly.

- Bugfix: A potential race condition causing a panic when closing a DNS connection is now handled correctly.

- Bugfix: A container start would sometimes fail because and old directory remained in a mounted temp volume.

### 2.6.2 (May 17, 2022)

- Bugfix: Workloads controlled by workloads like Argo `Rollout` are injected correctly.

- Bugfix: Multiple services appointing the same container port no longer result in duplicated ports in an injected pod.

- Bugfix: The `telepresence list` command no longer errors out with "grpc: received message larger than max" when listing namespaces
  with a large number of workloads.

### 2.6.1 (May 16, 2022)

- Bugfix: Telepresence will now handle multiple path entries in the KUBECONFIG environment correctly.

- Bugfix: Telepresence will no longer panic when using preview URLs with traffic-managers < 2.6.0

- Change: Traffic-manager now attempts to obtain a cluster id from the license if it could not obtain it from the Kubernetes API.

### 2.6.0 (May 13, 2022)

- Feature: Traffic-agent is now capable of intercepting multiple containers and multiple ports per container.

- Feature: Telepresence client now require less RBAC permissions in order to intercept.

- Change: All pod-injection is performed by the mutating webhook. Client will no longer modify workloads.

- Change: Traffic-agent is configured using a ConfigMap entry. In prior versions, the configuration was passed in the container environment.

- Change: The helm-chart no longer has a default set for the agentInjector.image.name, and unless its set, the traffic-manager will ask
  SystemA for the preferred image.

- Change: Client no longer needs RBAC permissions to update deployments, replicasets, and statefulsets.

- Change: Telepresence now uses Helm version 3.8.1 when installing the traffic-manager

- Change: The traffic-manager will not accept connections from clients older than 2.6.0. It can't, because they still use the old way of
  injecting the agent by modifying the workload.

- Change: When upgrading, all workloads with injected agents will have their agent "uninstalled" automatically. The mutating webhook will
  then ensure that their pods will receive an updated traffic-agent.

- Bugfix: Remote mounts will now function correctly with custom `securityContext`.

- Bugfix: The help for commands that accept kubernetes flags will now display those flags in a separate group.

- Bugfix: Using `telepresence leave` or `telepresence quit` on an intercept that spawned a command using `--` on the command line
  will now terminate that command since it's considered parented by the intercept that is removed.

- Change: Add support for structured output as JSON by setting the global --output=json flag.

### 2.5.8 (April 27, 2022)

- Bugfix: Telepresence now ensures that the download folder for the enhanced free client is created prior to downloading it.

### 2.5.7 (April 25, 2022)

- Change: A namespaced traffic-manager will no longer require cluster wide RBAC. Only Roles and RoleBindings are now used.

- Bugfix: The DNS recursion detector didn't work correctly on Windows, resulting in sporadic failures to resolve names
  that were resolved correctly at other times.

- Bugfix: A telepresence session will now last for 24 hours after the user's last connectivity. If a session expires, the connector will automatically try to reconnect.

### 2.5.6 (April 15, 2022)

- Bugfix: The `gather-logs` command will no longer send any logs through `gRPC`.

- Change: Telepresence agents watcher will now only watch namespaces that the user has accessed since the last `connect`.

### 2.5.5 (April 8, 2022)

- Change: The traffic-manager now requires permissions to read pods across namespaces even if installed with limited permissions

- Bugfix: The DNS resolver used on Linux with systemd-resolved now flushes the cache when the search path changes.

- Bugfix: The `telepresence list` command will produce a correct listing even when not preceded by a `telepresence connect`.

- Bugfix: The root daemon will no longer get into a bad state when a disconnect is rapidly followed by a new connect.

- Bugfix: The client will now only watch agents from accessible namespaces, and is also constrained to namespaces explicitly mapped
  using the `connect` command's `--mapped-namespaces` flag.

- Bugfix: The `gather-logs` command will only gather traffic-agent logs from accessible namespaces, and is also constrained to namespaces
  explicitly mapped using the `connect` command's `--mapped-namespaces` flag.

### 2.5.4 (March 29, 2022)

- Change: The list command, when used with the `--intercepts` flag, will list the users intercepts from all namespaces

- Change: The status command includes the install id, user id, account id, and user email in its result, and can print output as JSON

- Change: The lookup-timeout config flag used to set timeouts for DNS queries resolved by a cluster now also configures the timeout for fallback queries (i.e. queries not resolved by the cluster) when connected to the cluster.

- Change: The TUN device will no longer route pod or service subnets if it is running in a machine that's already connected to the cluster

- Bugfix: The client's gather logs command and agent watcher will now respect the configured grpc.maxReceiveSize

- Bugfix: Client and agent sessions no longer leaves dangling waiters in the traffic-manager when they depart.

- Bugfix: An advice to "see logs for details" is no longer printed when the argument count is incorrect in a CLI command.

- Bugfix: Removed a bad concatenation that corrupted the output path of `telepresence gather-logs`.

- Bugfix: Agent container is no longer sensitive to a random UID or an UID imposed by a SecurityContext.

- Bugfix: Intercepts that fail to create are now consistently removed to prevent non-working dangling intercepts from sticking around.

- Bugfix: The ingress-l5 flag will no longer be forcefully set to equal the --ingress-host flag

- Bugfix: The DNS fallback resolver on Linux now correctly handles concurrent requests without timing them out

### 2.5.3 (February 25, 2022)

- Feature: Client-side binaries for the arm64 architecture are now available for linux

- Bugfix: Fixed bug in the TCP stack causing timeouts after repeated connects to the same address

### 2.5.2 (February 23, 2022)

- Bugfix: Fixed a bug where Telepresence would use the last server in resolv.conf

### 2.5.1 (February 19, 2022)

- Bugfix: Fixed a bug where using a GKE cluster would error with: No Auth Provider found for name "gcp"

### 2.5.0 (February 18, 2022)

- Feature: The flags `--http-path-equal`, `--http-path-prefix`, and `--http-path-regex` can can be used in addition to the `--http-match`
  flag to filter personal intercepts by the request URL path

- Feature: The flag `--http-meta` can be used to declare metadata key value pairs that will be returned by the Telepresence rest API
  endpoint /intercept-info

- Feature: Telepresence Login now prompts you to optionally install an enhanced free client, which has some additional features when used with Ambassador Cloud.

- Change: Logs generated by the CLI are no longer discarded. Instead, they will end up in `cli.log`.

- Change: Both daemon logfiles now rotate daily instead of once for each new connect

- Change: The flag `--http-match` was renamed to `--http-header`. Old flag still works, but is deprecated and doesn't
  show up in the help.

- Change: The verb "watch" was added to the set of required verbs when accessing services and workloads for the client RBAC ClusterRole

- Change: Telepresence is no longer backward compatible with versions 2.4.4 or older because the deprecated multiplexing tunnel functionality was removed.

- Change: The global networking flags are no longer global. Using them will render a deprecation warning unless they are supported by the command.
  The subcommands that support networking flags are `connect`, `current-cluster-id`, and `genyaml`.

- Change: Telepresence now includes GOARCH of the binary in the metadata reported.

- Bugfix: The also-proxy and never-proxy subnets are now displayed correctly when using the `telepresence status` command

- Bugfix: Telepresence will no longer require `SETENV` privileges when starting the root daemon.

- Bugfix: Telepresence will now parse device names containing dashes correctly when determining routes that it should never block.

- Bugfix: The cluster domain (typically "cluster.local") is no longer added to the DNS `search` on Linux using `systemd-resolved`. Instead,
  it is added as a `domain` so that names ending with it are routed to the DNS server.

- Bugfix: Fixed a bug where the `--json` flag did not output json for `telepresence list` when there were no workloads.

- Change: Updated README file with more details about the project.

- Bugfix: Fixed a bug where the overriding DNS resolver would break down in Linux if /etc/resolv.conf listed an ipv6 resolver

### 2.4.11 (February 10, 2022)

- Change: Include goarch metadata for reporting to distinguish between Intel and Apple Silicon Macs

### 2.4.10 (January 13, 2022)

- Feature: The flag `--http-plaintext` can be used to ensure that an intercept uses plaintext http or grpc when
  communicating with the workstation process.

- Feature: The port used by default in the `telepresence intercept` command (8080), can now be changed by setting
  the `intercept.defaultPort` in the `config.yml` file.

- Feature: The strategy when selecting the application protocol for personal intercepts in agents injected by the
  mutating webhook can now be configured using the `agentInjector.appProtocolStrategy` in the Helm chart.

- Feature: The strategy when selecting the application protocol for personal intercepts can now be configured using
  the `intercept.appProtocolStrategy` in the `config.yml` file.

- Change: Telepresence CI now runs in GitHub Actions instead of Circle CI.

- Bugfix: Telepresence will no longer log invalid: "unhandled connection control message: code DIAL_OK" errors.

- Bugfix: User will not be asked to log in or add ingress information when creating an intercept until a check has been
  made that the intercept is possible.

- Bugfix: Output to `stderr` from the traffic-agent's `sftp` and the client's `sshfs` processes are properly logged as errors.

- Bugfix: Auto installer will no longer not emit backslash separators for the `/tel-app-mounts` paths in the
  traffic-agent container spec when running on Windows

### 2.4.9 (December 9, 2021)

- Bugfix: Fixed an error where access tokens were not refreshed if you log in
  while the daemons are already running.

- Bugfix: A helm upgrade using the --reuse-values flag no longer fails on a "nil pointer" error caused by a nil `telpresenceAPI` value.

### 2.4.8 (December 3, 2021)

- Feature: A RESTful service was added to Telepresence, both locally to the client and to the `traffic-agent` to help determine if messages with a set of headers should be
  consumed or not from a message queue where the intercept headers are added to the messages.

- Change: The environment variable TELEPRESENCE_LOGIN_CLIENT_ID is no longer used.

- Feature: There is a new subcommand, `test-vpn`, that can be used to diagnose connectivity issues with a VPN.

- Bugfix: The tunneled network connections between Telepresence and
  Ambassador Cloud now behave more like ordinary TCP connections,
  especially around timeouts.

### 2.4.7 (November 24, 2021)

- Feature: The agent injector now supports a new annotation, `telepresence.getambassador.io/inject-service-name`, that can be used to set the name of the service to be intercepted.
  This will help disambiguate which service to intercept for when a workload is exposed by multiple services, such as can happen with Argo Rollouts

- Feature: The kubeconfig extensions now support a `never-proxy` argument, analogous to `also-proxy`, that defines a set of subnets that will never be proxied via telepresence.

- Feature: Added flags to "telepresence intercept" that set the ingress fields as an alternative to using the dialogue.

- Change: Telepresence check the versions of the client and the daemons and ask the user to quit and restart if they don't match.

- Change: Telepresence DNS now uses a very short TTL instead of explicitly flushing DNS by killing the `mDNSResponder` or doing `resolvectl flush-caches`

- Bugfix: Legacy flags such as `--swap-deployment` can now be used together with global flags.

- Bugfix: Outbound connections are now properly closed when the peer closes.

- Bugfix: The DNS-resolver will trap recursive resolution attempts (may happen when the cluster runs in a docker-container on the client).

- Bugfix: The TUN-device will trap failed connection attempts that results in recursive calls back into the TUN-device (may happen when the
  cluster runs in a docker-container on the client).

- Bugfix: Fixed a potential deadlock when a new agent joined the traffic manager.

- Bugfix: The app-version value of the Helm chart embedded in the telepresence binary is now automatically updated at build time. The value is hardcoded in the
  original Helm chart when we release so this fix will only affect our nightly builds.

- Bugfix: The configured webhookRegistry is now propagated to the webhook installer even if no webhookAgentImage has been set.

- Bugfix: Login logs the user in when their access token has expired, instead of having no effect.

### 2.4.6 (November 2, 2021)

- Feature: Telepresence CLI is now built and published for Apple Silicon Macs.

- Feature: Telepresence now supports manually injecting the traffic-agent YAML into workload manifests.
  Use the `genyaml` command to create the sidecar YAML, then add the `telepresence.getambassador.io/manually-injected: "true"` annotation to your pods to allow Telepresence to intercept them.

- Feature: Added a json flag for the "telepresence list" command. This will aid automation.

- Change: `--help` text now includes a link to https://www.telepresence.io/ so users who download Telepresence via Brew or some other mechanism are able to find the documentation easily.

- Bugfix: Telepresence will no longer attempt to proxy requests to the API server when it happens to have an IP address within the CIDR range of pods/services.

### 2.4.5 (October 15, 2021)

- Feature: Intercepting headless services is now supported. It's now possible to request a headless service on whatever port it exposes and get a response from the intercept.

- Feature: Preview url questions have more context and provide "best guess" defaults.

- Feature: The `gather-logs` command added two new flags. One to anonymize pod names + namespaces and the other for getting the pod yaml of the `traffic-manager` and any pod that contains a `traffic-agent`.

- Change: Use one tunnel per connection instead of multiplexing into one tunnel. This client will still be backwards compatible with older `traffic-manager`s that only support multiplexing.

- Bugfix: Telepresence will now log that the kubernetes server version is unsupported when using a version older than 1.17.

- Bugfix: Telepresence only adds the security context when necessary: intercepting a headless service or using a numeric port with the webhook agent injector.

### 2.4.4 (September 27, 2021)

- Feature: The strategy used by traffic-manager's discovery of pod CIDRs can now be configured using the Helm chart.

- Feature: Add the command `telepresence gather-logs`, which bundles the logs for all components
  into one zip file that can then be shared in a GitHub issue, in slack, etc. Use
  `telepresence gather-logs --help` to see additional options for running the command.

- Feature: The agent injector now supports injecting Traffic Agents into pods that have unnamed ports.

- Bugfix: The traffic-manager now uses less CPU-cycles when computing the pod CIDRs.

- Bugfix: If a deployment annotated with webhook annotations is deployed before telepresence is installed, telepresence will now install an agent in that deployment before intercept

- Bugfix: Fix an issue where the traffic-manager would sometimes go into a CPU loop.

- Bugfix: The TUN-device no longer builds an unlimited internal buffer before sending it when receiving lots of TCP-packets without PSH.
  Instead, the buffer is flushed when it reaches a size of 64K.

- Bugfix: The user daemon would sometimes hang when it encountered a problem connecting to the cluster or the root daemon.

- Bugfix: Telepresence correctly reports an intercept port conflict instead of panicking with segfault.

### 2.4.3 (September 15, 2021)

- Feature: The environment variable `TELEPRESENCE_INTERCEPT_ID` is now available in the interceptor's environment.

- Bugfix: A timing related bug was fixed that sometimes caused a "daemon did not start" failure.

- Bugfix: On Windows, crash stack traces and other errors were not
  written to the log files, now they are.

- Bugfix: On Linux kernel 4.11 and above, the log file rotation now
  properly reads the birth-time of the log file. On older kernels, it
  continues to use the old behavior of using the change-time in place
  of the birth-time.

- Bugfix: Telepresence will no longer refer the user to the daemon logs for errors that aren't related to
  problems that are logged there.

- Bugfix: The overriding DNS resolver will no longer apply search paths when resolving "localhost".

- Bugfix: The cluster domain used by the DNS resolver is retrieved from the traffic-manager instead of being
  hard-coded to "cluster.local".

- Bugfix: "Telepresence uninstall --everything" now also uninstalls agents installed via mutating webhook

- Bugfix: Downloading large files during an intercept will no longer cause timeouts and hanging traffic-agent.

- Bugfix: Passing false to the intercept command's --mount flag will no longer result in a filesystem being mounted.

- Bugfix: The traffic manager will establish outbound connections in parallel instead of sequentially.

- Bugfix: The `telepresence status` command reports correct DNS settings instead of "Local IP: nil, Remote IP: nil"

### 2.4.2 (September 1, 2021)

- Feature: A new `telepresence loglevel <level>` subcommand was added that enables changing the loglevel
  temporarily for the local daemons, the `traffic-manager` and the `traffic-agents`.

- Change: The default log-level is now `info` for all components of Telepresence.

- Bugfix: The overriding DNS resolver will no longer apply search paths when resolving "localhost".

- Bugfix: The RBAC was not updated in the helm chart to enable the traffic-manager to `get` and `list`
  namespaces, which would impact users who use licensed features of the Telepresence extensions in an
  air-gapped environment.

- Bugfix: The timeout for Helm actions wasn't always respected which could cause a failing install of the
  `traffic-manager` to make the user daemon to hang indefinitely.

### 2.4.1 (August 30, 2021)

- Bugfix: Telepresence will now mount all directories from `/var/run/secrets`, not just the kubernetes.io ones.
  This allows the mounting of secrets directories such as eks.amazonaws.com (for IRSA tokens)

- Bugfix: The grpc.maxReceiveSize setting is now correctly propagated to all grpc servers.
  This allows users to mitigate a root daemon crash when sending a message over the default maximum size.

- Bugfix: Some slight fixes to the `homebrew-package.sh` script which will enable us to run
  it manually if we ever need to make homebrew point at an older version.

- Feature: Helm chart has now a feature to on demand regenerate certificate used for mutating webhook by setting value.
  `agentInjector.certificate.regenerate`

- Change: The traffic-manager now requires `get` namespace permissions to get the cluster ID instead of that value being
  passed in as an environment variable to the traffic-manager's deployment.

- Change: The traffic-manager is now installed via an embedded version of the Helm chart when `telepresence connect` is first performed on a cluster.
  This change is transparent to the user.
  A new configuration flag, `timeouts.helm` sets the timeouts for all helm operations performed by the Telepresence binary.

- Bugfix: Telepresence will initialize the default namespace from the kubeconfig on each call instead of just doing it when connecting.

- Bugfix: The timeout to keep idle outbound TCP connections alive was increased from 60 to 7200 seconds which is the same as
  the Linux `tcp_keepalive_time` default.

- Bugfix: Telepresence will now remove a socket that is the result of an ungraceful termination and retry instead of printing
  an error saying "this usually means that the process has terminated ungracefully"

- Change: Failure to report metrics is logged using loglevel info rather than error.

- Bugfix: A potential deadlock situation is fixed that sometimes caused the user daemon to hang when the user
  was logged in.

- Feature: The scout reports will now include additional metadata coming from environment variables starting with
  `TELEPRESENCE_REPORT_`.

- Bugfix: The config setting `images.agentImage` is no longer required to contain the repository. The repository is
  instead picked from `images.repository`.

- Change: The `registry`, `webhookRegistry`, `agentImage` and `webhookAgentImage` settings in the `images` group of the `config.yml`
  now get their defaults from `TELEPRESENCE_AGENT_IMAGE` and `TELEPRESENCE_REGISTRY`.

### 2.4.0 (August 4, 2021)

- Feature: There is now a native Windows client for Telepresence.
  All the same features supported by the macOS and Linux client are available on Windows.

- Feature: Telepresence can now receive messages from the cloud and raise
  them to the user when they perform certain commands.

- Bugfix: Initialization of `systemd-resolved` based DNS sets
  routing domain to improve stability in non-standard configurations.

- Bugfix: Edge case error when targeting a container by port number.
  Before if your matching/target container was at containers list index 0,
  but if there was a container at index 1 with no ports, then the
  "no ports" container would end up the selected one

- Bugfix: A `$(NAME)` reference in the agent's environment will now be
  interpolated correctly.

- Bugfix: Telepresence will no longer print an INFO level log message when
  no config.yml file is found.

- Bugfix: A panic is no longer raised when passing an argument to the
  `telepresence intercept` option `--http-match` that doesn't contain an
  equal sign.

- Bugfix: The `traffic-manager` will only send subnet updates to a
  client root daemon when the subnets actually change.

- Bugfix: The agent uninstaller now distinguishes between recoverable
  and unrecoverable failures, allowing uninstallation from manually changed
  resources

### 2.3.7 (July 23, 2021)

- Feature: An `also-proxy` entry in the Kubernetes cluster config will
  show up in the output of the `telepresence status` command.

- Feature: `telepresence login` now has an `--apikey=KEY` flag that
  allows for non-interactive logins. This is useful for headless
  environments where launching a web-browser is impossible, such as
  cloud shells, Docker containers, or CI.

- Bugfix: Dialer will now close if it gets a ConnectReject. This was
  encountered when doing an intercept without a local process running
  and would result in requests hanging indefinitely.

- Bugfix: Made `telepresence list` command faster.

- Bugfix: Mutating webhook injector correctly hides named ports for probes.

- Bugfix: Initialization of `systemd-resolved` based DNS is more stable and
  failures causing telepresence to default to the overriding resolver will no
  longer cause general DNS lookup failures.

- Bugfix: Fixed a regression introduced in 2.3.5 that caused `telepresence current-cluster-id`
  to crash.

- Bugfix: New API keys generated internally for communication with
  Ambassador Cloud no longer show up as "no description" in the
  Ambassador Cloud web UI. Existing API keys generated by older
  versions of Telepresence will still show up this way.

- Bugfix: Fixed a race condition that logging in and logging out
  rapidly could cause memory corruption or corruption of the
  `user-info.json` cache file used when authenticating with Ambassador
  Cloud.

### 2.3.6 (July 20, 2021)

- Bugfix: Fixed a regression introduced in 2.3.5 that caused preview
  URLs to not work.

- Bugfix: Fixed a regression introduced in 2.3.5 where the Traffic
  Manager's `RoleBinding` did not correctly appoint the
  `traffic-manager` `Role`, causing subnet discovery to not be able to
  work correctly.

- Bugfix: Fixed a regression introduced in 2.3.5 where the root daemon
  did not correctly read the configuration file; ignoring the user's
  configured log levels and timeouts.

- Bugfix: Fixed an issue that could cause the user daemon to crash
  during shutdown, as during shutdown it unconditionally attempted to
  close a channel even though the channel might already be closed.

### 2.3.5 (July 15, 2021)

- Feature: Telepresence no longer depends on having an external
  `kubectl` binary, which might not be present for OpenShift users
  (who have `oc` instead of `kubectl`).
- Feature: `skipLogin` can be used in the config.yml to tell the cli not to connect to cloud when using an air-gapped environment.
- Feature: The Telepresence Helm chart now supports installing multiple
  Traffic Managers in multiple namespaces. This will allow operators to
  install Traffic Managers with limited permissions that match the
  permissions restrictions that Telepresence users are subject to.
- Feature: The maximum size of messages that the client can receive over gRPC can now be configured. The gRPC default of 4MB isn't enough
  under some circumstances.
- Change: `TELEPRESENCE_AGENT_IMAGE` and `TELEPRESENCE_REGISTRY` are now only configurable via config.yml.
- Bugfix: Fixed and improved several error messages, to hopefully be
  more helpful.
- Bugfix: Fixed a DNS problem on macOS causing slow DNS lookups when connecting to a local cluster.

### 2.3.4 (July 9, 2021)

- Bugfix: Some log statements that contained garbage instead of a proper IP address now produce the correct address.
- Bugfix: Telepresence will no longer panic when multiple services match a workload.
- Bugfix: The traffic-manager will now accurately determine the service subnet by creating a dummy-service in its own namespace.
- Bugfix: Telepresence connect will no longer try to update the traffic-manager's clusterrole if the live one is identical to the desired one.
- Bugfix: The Telepresence helm chart no longer fails when installing with `--set clientRbac.namespaced=true`

### 2.3.3 (July 7, 2021)

- Feature: Telepresence now supports installing the Traffic Manager
  via Helm. This will make it easy for operators to install and
  configure the server-side components of Telepresence separately from
  the CLI (which in turn allows for better separation of permissions).

- Feature: As the `traffic-manager` can now be installed in any
  namespace via Helm, Telepresence can now be configured to look for
  the traffic manager in a namespace other than `ambassador`. This
  can be configured on a per-cluster basis.

- Feature: `telepresence intercept` now supports a `--to-pod` flag
  that can be used to port-forward sidecars' ports from an intercepted
  pod

- Feature: `telepresence status` now includes more information about
  the root daemon.

- Feature: We now do nightly builds of Telepresence for commits on release/v2 that haven't been tagged and published yet.

- Change: Telepresence no longer automatically shuts down the old
  `api_version=1` `edgectl` daemon. If migrating from such an old
  version of `edgectl` you must now manually shut down the `edgectl`
  daemon before running Telepresence. This was already the case when
  migrating from the newer `api_version=2` `edgectl`.

- Bugfix: The root daemon no longer terminates when the user daemon
  disconnects from its gRPC streams, and instead waits to be
  terminated by the CLI. This could cause problems with things not
  being cleaned up correctly.

- Bugfix: An intercept will survive deletion of the intercepted pod
  provided that another pod is created (or already exists) that can
  take over.

### 2.3.2 (June 18, 2021)

- Feature: The mutator webhook for injecting traffic-agents now
  recognizes a `telepresence.getambassador.io/inject-service-port`
  annotation to specify which port to intercept; bringing the
  functionality of the `--port` flag to users who use the mutator
  webook in order to control Telepresence via GitOps.

- Feature: Outbound connections are now routed through the intercepted
  Pods which means that the connections originate from that Pod from
  the cluster's perspective. This allows service meshes to correctly
  identify the traffic.

- Change: Inbound connections from an intercepted agent are now
  tunneled to the manager over the existing gRPC connection, instead
  of establishing a new connection to the manager for each inbound
  connection. This avoids interference from certain service mesh
  configurations.

- Change: The traffic-manager requires RBAC permissions to list Nodes,
  Pods, and to create a dummy Service in the manager's namespace.

- Change: The on-laptop client no longer requires RBAC permissions to
  list Nodes in the cluster or to create Services, as that
  functionality has been moved to the traffic-manager.

- Bugfix: Telepresence will now detect the pod CIDR ranges even if
  they are not listed in the Nodes.

- Bugfix: The list of cluster subnets that the virtual network
  interface will route is now configured dynamically and will follow
  changes in the cluster.

- Bugfix: Subnets fully covered by other subnets are now pruned
  internally and thus never superfluously added to the laptop's
  routing table.

- Change: The `trafficManagerAPI` timout default has changed from 5
  seconds to 15 seconds, in order to facilitate the extended time it
  takes for the traffic-manager to do its initial discovery of cluster
  info as a result of the above bugfixes.

- Bugfix: On macOS, files generated under `/etc/resolver/` as the
  result of using `include-suffixes` in the cluster config are now
  properly removed on quit.

- Bugfix: Telepresence no longer erroneously terminates connections
  early when sending a large HTTP response from an intercepted
  service.

- Bugfix: When shutting down the user-daemon or root-daemon on the
  laptop, `telepresence quit` and related commands no longer return
  early before everything is fully shut down. Now it can be counted
  on that by the time the command has returned that all the
  side-effects on the laptop have been cleaned up.

### 2.3.1 (June 14, 2021)

- Feature: Agents can now be installed using a mutator webhook
- Feature: DNS resolver can now be configured with respect to what IP addresses that are used, and what lookups that gets sent to the cluster.
- Feature: Telepresence can now be configured to proxy subnets that aren't part of the cluster but only accesible from the cluster.
- Change: The `trafficManagerConnect` timout default has changed from 20 seconds to 60 seconds, in order to facilitate
  the extended time it takes to apply everything needed for the mutator webhook.
- Change: Telepresence is now installable via `brew install datawire/blackbird/telepresence`
- Bugfix: Fix a bug where sometimes large transfers from services on the cluster would hang indefinitely

### 2.3.0 (June 1, 2021)

- Feature: Telepresence is now installable via brew
- Feature: `telepresence version` now also includes the version of the currently running user daemon.
- Change: A TUN-device is used instead of firewall rules for routing outbound connections.
- Change: Outbound connections now use gRPC instead of ssh, and the traffic-manager no longer has a sshd running.
- Change: The traffic-agent no longer has a sshd running. Remote volume mounts use sshfs in slave mode, talking directly to sftp.
- Change: The local DNS now routes the name lookups to intercepted agents or traffic-manager.
- Change: The default log-level for the traffic-manager and the root-daemon was changed from "debug" to "info".
- Change: The command line is now statically-linked, so it is usable on systems with different libc's.
- Bugfix: Using --docker-run no longer fail to mount remote volumes when docker runs as root.
- Bugfix: Fixed a number of race conditions.
- Bugfix: Fix a crash when there is an error communicating with the traffic-manager about Ambassador Cloud.
- Bugfix: Fix a bug where sometimes when displaying or logging a timeout error it fails to determine which configurable timeout is responsible.
- Bugfix: The root-user daemon now respects the timeouts in the normal user's configuration file.

### 2.2.2 (May 17, 2021)

- Feature: Telepresence translates legacy Telepresence commands into viable Telepresence commands.
- Bugfix: Intercepts will only look for agents that are in the same namespace as the intercept.

### 2.2.1 (April 29, 2021)

- Bugfix: Improve `ambassador` namespace detection that was trying to create the namespace even when the namespace existed, which was an undesired RBAC escalation for operators.
- Bugfix: Telepresence will now no longer generate excessive traffic trying repeatedly to exchange auth tokens with Ambassador Cloud. This could happen when upgrading from <2.1.4 if you had an expired `telepresence login` from before upgrading.
- Bugfix: `telepresence login` now correctly handles expired logins, just like all of the other subcommands.

### 2.2.0 (April 19, 2021)

- Feature: `telepresence intercept` now has the option `--docker-run` which will start a docker container with intercepted environment and volume mounts.
- Bugfix: `telepresence uninstall` can once again uninstall agents installed by older versions of Telepresence.
- Feature: Addition of `telepresence current-cluster-id` and `telepresence license` commands for using licenses with the Ambassador extension, primarily in air-gapped environments.

### 2.1.5 (April 12, 2021)

- Feature: When intercepting `--port` now supports specifying a service port or a service name. Previously, only service name was supported.
- Feature: Intercepts using `--mechanism=http` now support mTLS.
- Bugfix: One of the log messages was using the incorrect variable, which led to misleading error messages on `telepresence uninstall`.
- Bugfix: Telepresence no longer generates port names longer than 15 characters.

### 2.1.4 (April 5, 2021)

- Feature: `telepresence status` has been enhanced to provide more information. In particular, it now provides separate information on the daemon and connector processes, as well as showing login status.
- Feature: Telepresence now supports intercepting StatefulSets
- Change: Telepresence necessary RBAC has been refined to support StatefulSets and now requires "get,list,update" for StatefulSets
- Change: Telepresence no longer requires that port 1080 must be available.
- Change: Telepresence now makes use of refresh tokens to avoid requiring the user to manually log in so often.
- Bugfix: Fix race condition that occurred when intercepting a ReplicaSet while another pod was terminating in the same namespace (this fixes a transient test failure)
- Bugfix: Fix error when intercepting a ReplicaSet requires the containerPort to be hidden.
- Bugfix: `telepresence quit` no longer starts the daemon process just to shut it down.
- Bugfix: Telepresence no longer hangs the next time it's run after getting killed.
- Bugfix: Telepresence now does a better job of automatically logging in as necessary, especially with regard to expired logins.
- Bugfix: Telepresence was incorrectly looking across all namespaces for services when intercepting, but now it only looks in the given namespace. This should prevent people from running into "Found multiple services" errors when services with the same selectors existed in other namespaces.

### 2.1.3 (March 29, 2021)

- Feature: Telepresence now supports intercepting ReplicaSets (that aren't owned by a Deployment)
- Change: The --deployment (-d) flag is now --workload (-w), as we start supporting more workloads than just Deployments
- Change: Telepresence necessary RBAC has changed and now requires "delete" for Pods and "get,list,update" for ReplicaSets
- Security: Upgrade to a newer OpenSSL, to address OpenSSL CVE-2021-23840.
- Bugfix: Connecting to Minikube/Hyperkit no longer fails intermittently.
- Bugfix: Telepresence will now make /var/run/secrets/kubernetes.io available when mounting remote volumes.
- Bugfix: Hiccups in the connection to the cluster will no longer cause the connector to shut down; it now retries properly.
- Bugfix: Fix a crash when binary dependencies are missing.
- Bugfix: You can now specify a service when doing an intercept (--service), this is useful if you have two services that select on the same labels (e.g. If using Argo Rollouts do deployments)

### 2.1.2 (March 19, 2021)

- Bugfix: Uninstalling agents now only happens once per deployment instead of once per agent.
- Bugfix: The list command no longer shows agents from namespaces that aren't mapped.
- Bugfix: IPv6 routes now work and don't prevent other pfctl rules being written in macOS
- Bugfix: Pods with `hostname` and/or `subdomain` now get correct DNS-names and routes.
- Change: Service UID was added to InterceptSpec to better link intercepts and services.
- Feature: All timeouts can now be configured in a <user-config-dir>/telepresence/config.yml file

### 2.1.1 (March 12, 2021)

- Bugfix: When looking at the container to intercept, it will check if there's a better match before using a container without containerPorts.
- Bugfix: Telepresence will now map `kube-*` and `ambassador` namespaces by default.
- Bugfix: Service port declarations that lack a TargetPort field will now correctly default to using the Port field instead.
- Bugfix: Several DNS fixes. Notably, introduce a fake "tel2-search" domain that gets replaced with a dynamic DNS search when queried, which fixes DNS for Docker with no `-net host`.
- Change: Improvements to how we report the requirements for volume mounts; notably, if the requirements are not met then it defaults to `--mount=false`.
- Change: There has been substantial code cleanup in the "connector" process.

### 2.1.0 (March 8, 2021)

- Feature: Support headless services (including ExternalName), which you can use if you used "Also Proxy" in telepresence 1.
- Feature: Preview URLs can now set a layer-5 hostname (TLS-SNI and HTTP "Host" header) that is different than the layer-3 hostname (IP-address/DNS-name) that is used to dial to the ingress.
- Feature: The Ingress info will now contain a layer-5 hostname that can be used for TLS-SLI and HTTP "Host" header when accessing a service.
- Feature: Users can choose which port to intercept when intercepting a service with multiple ports.
- Bugfix: Environment variables declared with `envFrom` in the app-container are now propagated correctly to the client during intercept.
- Bugfix: The description of the `--everything` flag for the `uninstall` command was corrected.
- Bugfix: Connecting to a large cluster could take a very long time and even make the process hang. This is no longer the case.
- Bugfix: Telepresence now explicitly requires macFUSE version 4.0.5 or higher for macOS.
- Bugfix: A `tail -F <daemon log file>` no longer results in a "Permission denied" when reconnecting to the cluster.
- Change: The telepresence daemon will no longer use port 1234 for the firewall-to-SOCKS server, but will instead choose an available port dynamically.
- Change: On connect, telepresence will no longer suggest the `--mapped-namespaces` flag when the user connects to a large cluster.

### 2.0.3 (February 24, 2021)

- Feature: There is now an extension mechanism where you can tell Telepresence about different agents and what arguments they support. The new `--mechanism` flag can explicitly identify which extension to use.
- Feature: An intercept of `NAME` that is made using `--namespace=NAMESPACE` but not using `--deployment` will use `NAME` as the name of the deployment and `NAME-NAMESPACE` as the name of the intercept.
- Feature: Declare a local-only intercept for the purpose of getting direct outbound access to the intercept's namespace using boolean flag `--local-only`.
- Bugfix: Fix a regression in the DNS resolver that prevented name resolution using NAME.NAMESPACE. Instead, NAME.NAMESPACE.svc.cluster.local was required.
- Bugfix: Fixed race-condition in the agent causing attempts to dial to `:0`.
- Bugfix: It is now more strict about which agent versions are acceptable and will be more eager to apply upgrades.
- Change: Related to things now being in extensions, the `--match` flag has been renamed to `--http-match`.
- Change: Cluster connection timeout has been increased from 10s to 20s.
- Change: On connect, if telepresence detects a large cluster, it will suggest the `--mapped-namespaces` flag to the user as a way to speed it up.
- Change: The traffic-agent now has a readiness probe associated with its container.

### 2.0.2 (February 18, 2021)

- Feature: Telepresence is now capable of forwarding the intercepted Pod's volume mounts (as Telepresence 0.x did) via the `--mount` flag to `telepresence intercept`.
- Feature: Telepresence will now allow simultaneous intercepts in different namespaces.
- Feature: It is now possible for a user to limit what namespaces that will be used by the DNS-resolver and the NAT.
- Bugfix: Fix the kubectl version number check to handle version numbers with a "+" in them.
- Bugfix: Fix a bug with some configurations on macOS where we clash with mDNSResponder's use of port 53.

### 2.0.1 (February 9, 2021)

- Feature: Telepresence is now capable of forwarding the environment variables of an intercepted service (as Telepresence 0.x did) and emit them to a file as text or JSON. The environment variables will also be propagated to any command started by doing a `telepresence intercept nnn -- <command>`.
- Bugfix: A bug causing a failure in the Telepresence DNS resolver when attempting to listen to the Docker gateway IP was fixed. The fix affects Windows using a combination of Docker and WSL2 only.
- Bugfix: Telepresence now works correctly while OpenVPN is running on macOS.
- Change: The background processes `connector` and `daemon` will now use rotating logs and a common directory.
  - macOS: `~/Library/Logs/telepresence/`
  - Linux: `$XDG_CACHE_HOME/telepresence/logs/` or `$HOME/.cache/telepresence/logs/`<|MERGE_RESOLUTION|>--- conflicted
+++ resolved
@@ -1,10 +1,9 @@
 # Changelog
 
-<<<<<<< HEAD
-## 2.8.0 (TDB)
+### 2.9.0 (TDB)
 
 - Feature: Include the optional Ambassador Agent which enables an actionable view of your cluster in the Ambassador Cloud Developer Control Plane and team features.
-=======
+
 ### 2.8.4 (TBD)
 
 - Feature: The traffic-manager version is now included in the output from the `telepresence version` command.
@@ -71,8 +70,8 @@
 - Bugfix: Single label names now resolves correctly when using Telepresence in Docker on a Linux host
 
 - Bugfix: The Helm chart value `appProtocolStrategy` is now correctly named (used to be `appPortStategy`)
+
 - Bugfix: Include file name in error message when failing to parse JSON file.
->>>>>>> a93f5b22
 
 ### 2.7.6 (September 16, 2022)
 

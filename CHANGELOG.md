# Changelog

<<<<<<< HEAD
### 2.9.0 (TDB)

- Feature: Include the optional Ambassador Agent which enables an actionable view of your cluster in the Ambassador Cloud Developer Control Plane and team features.

### 2.8.4 (TBD)
=======
### 2.9.0 (TBD)

- Feature: The traffic-manager can now configure all clients that connect through the `client:` map in
  the `values.yaml` file.
>>>>>>> 536589eb

- Feature: The traffic-manager version is now included in the output from the `telepresence version` command.
- Feature: add `podLabels` values to Helm Chart to add extra labels to deployment.

- Feature: The telepresence flag `--output` now accepts `yaml` as a valid format.

- Change: The `telepresence status --json` flag is deprecated. Use `telepresence status --output=json` instead.

- Bugfix: Informational messages that don't really originate from the command, such as "Launching Telepresence Root Daemon",
  or "An update of telepresence ...", are discarded instead of being printed as plain text before the actual formatted
  output when using the `--output=json`.

- Bugfix: An attempt to use an invalid value for the global `--output` flag now renders a proper error message.

### 2.8.5 (November 2, 2022)

- Change: This is a security release. It's identical with 2.8.3 but built using Go 1.19.3 to address
  [CVE-2022-41716 and Go issue https://go.dev/issue/56284](https://github.com/golang/go/issues/56284).

### 2.8.4 (November 2, 2022)

- Change: Failed security release. Use 2.8.5.

### 2.8.3 (October 27, 2022)

- Feature: The traffic-manager can be configured to disable global (non-http) intercepts using the
  Helm chart setting `intercept.disableGlobal`.

- Feature: The port used for the mutating webhook can be configured using the Helm chart setting
  `agentInjector.webhook.port`.

- Feature: A new repeated `--set a.b.c=v` flag was added to the `telepresence helm install` command so that
  values can be passed directly from the command line, without first storing them in a file.

- Change: The default port for the mutating webhook is now `443`. It used to be `8443`.

- Change: The traffic-manager will no longer default to use the `tel2` image for the traffic-agent when it is
  unable to connect to Ambassador Cloud. Air-gapped environments must declare what image to use in the Helm chart.

- Bugfix: `telepresence connect` now works as long as the traffic manager is installed, even if
  it wasn't installed via `helm install`

- Bugfix: Telepresence check-vpn no longer crashes when the daemons don't start properly.

- Bugfix: The root daemon no longer crashes when the session boot times out before the cluster connection succeeds.

### 2.8.2 (October 15, 2022)

- Feature: The Telepresence DNS resolver is now capable of resolving queries of type `A`, `AAAA`, `CNAME`,
  `MX`, `NS`, `PTR`, `SRV`, and `TXT`.

- Feature: A new `client` struct was added to the Helm chart. It contains a `connectionTTL` that controls
  how long the traffic manager will retain a client connection without seeing any sign of life from the client.

- Feature: A `dns` struct container the fields `includeSuffixes` and `excludeSuffixes` was added to the Helm 
  chart `client` struct, making those values configurable per cluster.

- Feature: The API port used by the traffic-manager is now configurable using the Helm chart value `apiPort`.
  The default port is 8081.

- Change: The Helm chart `dnsConfig` was deprecated but retained for backward compatibility. The fields
  `alsoProxySubnets` and `neverProxySubnets` can now be found under `routing` in the `client` struct.

- Change: The Helm chart `agentInjector.agentImage` was moved to `agent.image`. The old value is deprecated but
  retained for backward compatibility.

- Change: The Helm chart `agentInjector.appProtocolStrategy` was moved to `agent.appProtocolStrategy`. The old 
  value is deprecated but retained for backward compatibility.

- Change: The Helm chart `dnsServiceName`, `dnsServiceNamespace`, and `dnsServiceIP` has been removed, because
  they are no longer needed. The TUN-device will use the traffic-manager pod-IP on platforms where it needs to
  dedicate an IP for its local resolver.

- Bugfix: Environment variable interpolation now works for all definitions that are copied from pod containers
  into the injected traffic-agent container.

- Bugfix: An attempt to create simultaneous intercepts that span multiple namespace on the same workstation
  is detected early and prohibited instead of resulting in failing DNS lookups later on.

- Bugfix: Spurious and incorrect ""!! SRV xxx"" messages will no longer appear in the logs when the reason
  is normal context cancellation.

- Bugfix: Single label names now resolves correctly when using Telepresence in Docker on a Linux host

- Bugfix: The Helm chart value `appProtocolStrategy` is now correctly named (used to be `appPortStategy`)

- Bugfix: Include file name in error message when failing to parse JSON file.

### 2.7.6 (September 16, 2022)

- Reintroduce everything from 2.7.4 with fix for issue preventing the CLI from launching on arm64 builds

### 2.7.5 (September 14, 2022)

- Revert of release 2.7.5 (so essentially the same as 2.7.3)

### 2.7.4 (September 14, 2022)

- Feature: The `resources` for the traffic-agent container and the optional init container can
  be specified in the Helm chart using the `resource` and `initResource` fields of the
  `agentInjector.agentImage`.

- Feature: When the traffic-manager fails to inject a traffic-agent, the cause for the failure is
  detected by reading the cluster events, and propagated to the user.

- Feature: Telepresence can now use an embedded FTP client and load an existing FUSE library
  instead of running an external `sshfs` or `sshfs-win` binary. This feature is experimental
  in 2.7.x and enabled by setting `intercept.useFtp` to `true` in the `config.yml`.

- Change: Telepresence on Windows upgraded winfsp from version 1.10 to 1.11

- Bugfix: Running CLI commands on Apple M1 machines will no longer throw warnings about `/proc/cpuinfo`
  and `/proc/self/auxv`.

### 2.7.3 (September 7, 2022)

- Bugfix: CLI commands that are executed by the user daemon now use a pseudo TTY. This enables
  `docker run -it` to allocate a TTY and will also give other commands like `bash read` the
  same behavior as when executed directly in a terminal.

- Bugfix: The traffic-manager will no longer log numerous warnings saying: "Issuing a
  systema request without ApiKey or InstallID may result in an error".

- Bugfix: The traffic-manager will no longer log an error saying: "Unable to derive subnets
  from nodes" when the `podCIDRStrategy` is `auto` and it chooses to instead derive the
  subnets from the pod IPs.

### 2.7.2 (August 25, 2022)

- Bugfix: Standard I/O is restored when using `telepresence intercept <opts> -- <command>`.

- Bugfix: Graciously handle nil intercept environment from the traffic-manager.

- Feature: The timeout for the initial connectivity check that Telepresence performs
  in order to determine if the cluster's subnets are proxied or not can now be configured
  in the `config.yml` file using `timeouts.connectivityCheck`. The default timeout was
  changed from 5 seconds to 500 milliseconds to speed up the actual connect.

- Feature: Adds cli autocompletion for the `--namespace` flag on the `list` and `intercept` commands,
  autocompletion for interceptable workloads on the `intercept` command, and autocompletion for
  active intercepts on the `leave` command.

- Change: The command `telepresence gather-traces` now prints out a message on success.
- Change: The command `telepresence upload-traces` now prints out a message on success.
- Change: The command `telepresence gather-traces` now traces itself and reports errors with trace gathering

- Change: The `cli.log` log is now logged at the same level as the `connector.log`

- Bugfix: Streams created between the traffic-agent and the workstation are now properly closed
  when no interceptor process has been started on the workstation. This fixes a potential problem where
  a large number of attempts to connect to a non-existing interceptor would cause stream congestion
  and an unresponsive intercept.

- Bugfix: Telepresence help message functionality without a running user daemon has been restored.

- Bugfix: The `telepresence list` command no longer includes the `traffic-manager` deployment.


### 2.7.1 (August 10, 2022)

- Change: The command `telepresence uninstall` has been restored, but the `--everything` flag is now deprecated.

- Change: `telepresence helm uninstall` will only uninstall the traffic-manager and no longer accepts the `--everything`, `--agent`,
  or `--all-agents` flags.

- Bugfix: `telepresence intercept` will attempt to connect to the traffic manager before creating an intercept.

### 2.7.0 (August 8, 2022)

- Feature: `telepresence intercept` has gained a
  `--preview-url-add-request-headers` flag (and `telepresence preview create` a `--add-request-headers` flag) that can be used to inject
  request headers in to every request made through the preview URL.

- Feature: The Docker image now contains a new program in addition to
  the existing traffic-manager and traffic-agent: the pod-daemon. The
  pod-daemon is a trimmed-down version of the user-daemon that is
  designed to run as a sidecar in a Pod, enabling CI systems to create
  preview deploys.

- Feature: The Telepresence components now collect OpenTelemetry traces.
  Up to 10MB of trace data are available at any given time for collection from
  components. `telepresence gather-traces` is a new command that will collect
  all that data and place it into a gzip file, and `telepresence upload-traces` is
  a new command that will push the gzipped data into an OTLP collector.

- Feature: The agent injector now supports a new annotation, `telepresence.getambassador.io/inject-ignore-volume-mounts`, that can be used to make the injector ignore specified volume mounts denoted by a comma-separated string.

- Change: The traffic manager is no longer automatically installed into the cluster. Connecting or creating an intercept in a cluster without a traffic manager will return an error.

- Feature: A new telepresence helm command was added to provide an easy way to install, upgrade, or uninstall the telepresence traffic-manager.

- Change: The command `telepresence uninstall` has been moved to `telepresence helm uninstall`.

- Change: Add an emptyDir volume and volume mount under `/tmp` on the agent sidecar so it works with `readOnlyRootFileSystem: true`

- Feature: Added prometheus support to the traffic manager.

### 2.6.8 (June 23, 2022)

- Feature: The name and namespace for the DNS Service that the traffic-manager uses in DNS auto-detection can now be specified.

- Feature: Should the DNS auto-detection logic in the traffic-manager fail, users can now specify a fallback IP to use.

- Feature: It is now possible to intercept UDP ports with Telepresence and also use `--to-pod` to forward UDP
  traffic from ports on localhost.

- Change: The Helm chart will now add the `nodeSelector`, `affinity` and `tolerations` values to the traffic-manager's
  post-upgrade-hook and pre-delete-hook jobs.

- Bugfix: Telepresence no longer fails to inject the traffic agent into the pod generated for workloads that have no
  volumes and `automountServiceAccountToken: false`.

- Feature: The helm-chart now supports settings resources, securityContext and podSecurityContext for use with chart hooks.

### 2.6.7 (June 22, 2022)

- Bugfix: The Telepresence client will remember and reuse the traffic-manager session after a network failure
  or other reason that caused an unclean disconnect.

- Bugfix: Telepresence will no longer forward DNS requests for "wpad" to the cluster.

- Bugfix: The traffic-agent will properly shut down if one of its goroutines errors.

### 2.6.6 (June 9, 2022)

- Bugfix: The propagation of the `TELEPRESENCE_API_PORT` environment variable now works correctly.

- Bugfix: The `--output json` global flag no longer outputs multiple objects.

### 2.6.5 (June 3, 2022)

- Feature: The `reinvocationPolicy` or the traffic-agent injector webhook can now be configured using the Helm chart.

- Feature: The traffic manager now accepts a root CA for a proxy, allowing it to connect to ambassador cloud from behind an HTTPS proxy.
  This can be configured through the helm chart.

- Feature: A policy that controls when the mutating webhook injects the traffic-agent was added, and can be configured in the Helm chart.

- Change: Telepresence on Windows upgraded wintun.dll from version 0.12 to version 0.14.1

- Change: Telepresence on Windows upgraded winfsp from version 1.9 to 1.10

- Change: Telepresence upgraded its embedded Helm from version 3.8.1 to 3.9

- Change: Telepresence upgraded its embedded Kubernetes API from version 0.23.4 to 0.24.1

- Feature: Added a `--watch` flag to `telepresence list` that can be used to watch interceptable workloads.

- Change: The configuration setting for `images.webhookAgentImage` is now deprecated. Use `images.agentImage` instead.

- Bugfix: The `reinvocationPolicy` or the traffic-agent injector webhook now defaults to `Never` insteadof `IfNeeded` so
  that `LimitRange`s on namespaces can inject a missing `resources` element into the injected traffic-agent container.

- Bugfix: UDP based communication with services in the cluster now works as expected.

- Bugfix: The command help will only show Kubernetes flags on the commands that supports them

- Bugfix: Only the errors from the last session will be considered when counting the number of errors in the log after
  a command failure.

### 2.6.4 (May 23, 2022)

- Bugfix: The traffic-manager RBAC grants permissions to update services, deployments, replicatsets, and statefulsets. Those
  permissions are needed when the traffic-manager upgrades from versions < 2.6.0 and can be revoked after the upgrade.

### 2.6.3 (May 20, 2022)

- Bugfix: The `--mount` intercept flag now handles relative mount points correctly on non-windows platforms. Windows
  still require the argument to be a drive letter followed by a colon.

- Bugfix: The traffic-agent's configuration update automatically when services are added, updated or deleted.

- Bugfix: The `--mount` intercept flag now handles relative mount points correctly on non-windows platforms. Windows
  still require the argument to be a drive letter followed by a colon.

- Bugfix: The traffic-agent's configuration update automatically when services are added, updated or deleted.

- Bugfix: Telepresence will now always inject an initContainer when the service's targetPort is numeric

- Bugfix: Workloads that have several matching services pointing to the same target port are now handled correctly.

- Bugfix: A potential race condition causing a panic when closing a DNS connection is now handled correctly.

- Bugfix: A container start would sometimes fail because and old directory remained in a mounted temp volume.

### 2.6.2 (May 17, 2022)

- Bugfix: Workloads controlled by workloads like Argo `Rollout` are injected correctly.

- Bugfix: Multiple services appointing the same container port no longer result in duplicated ports in an injected pod.

- Bugfix: The `telepresence list` command no longer errors out with "grpc: received message larger than max" when listing namespaces
  with a large number of workloads.

### 2.6.1 (May 16, 2022)

- Bugfix: Telepresence will now handle multiple path entries in the KUBECONFIG environment correctly.

- Bugfix: Telepresence will no longer panic when using preview URLs with traffic-managers < 2.6.0

- Change: Traffic-manager now attempts to obtain a cluster id from the license if it could not obtain it from the Kubernetes API.

### 2.6.0 (May 13, 2022)

- Feature: Traffic-agent is now capable of intercepting multiple containers and multiple ports per container.

- Feature: Telepresence client now require less RBAC permissions in order to intercept.

- Change: All pod-injection is performed by the mutating webhook. Client will no longer modify workloads.

- Change: Traffic-agent is configured using a ConfigMap entry. In prior versions, the configuration was passed in the container environment.

- Change: The helm-chart no longer has a default set for the agentInjector.image.name, and unless its set, the traffic-manager will ask
  SystemA for the preferred image.

- Change: Client no longer needs RBAC permissions to update deployments, replicasets, and statefulsets.

- Change: Telepresence now uses Helm version 3.8.1 when installing the traffic-manager

- Change: The traffic-manager will not accept connections from clients older than 2.6.0. It can't, because they still use the old way of
  injecting the agent by modifying the workload.

- Change: When upgrading, all workloads with injected agents will have their agent "uninstalled" automatically. The mutating webhook will
  then ensure that their pods will receive an updated traffic-agent.

- Bugfix: Remote mounts will now function correctly with custom `securityContext`.

- Bugfix: The help for commands that accept kubernetes flags will now display those flags in a separate group.

- Bugfix: Using `telepresence leave` or `telepresence quit` on an intercept that spawned a command using `--` on the command line
  will now terminate that command since it's considered parented by the intercept that is removed.

- Change: Add support for structured output as JSON by setting the global --output=json flag.

### 2.5.8 (April 27, 2022)

- Bugfix: Telepresence now ensures that the download folder for the enhanced free client is created prior to downloading it.

### 2.5.7 (April 25, 2022)

- Change: A namespaced traffic-manager will no longer require cluster wide RBAC. Only Roles and RoleBindings are now used.

- Bugfix: The DNS recursion detector didn't work correctly on Windows, resulting in sporadic failures to resolve names
  that were resolved correctly at other times.

- Bugfix: A telepresence session will now last for 24 hours after the user's last connectivity. If a session expires, the connector will automatically try to reconnect.

### 2.5.6 (April 15, 2022)

- Bugfix: The `gather-logs` command will no longer send any logs through `gRPC`.

- Change: Telepresence agents watcher will now only watch namespaces that the user has accessed since the last `connect`.

### 2.5.5 (April 8, 2022)

- Change: The traffic-manager now requires permissions to read pods across namespaces even if installed with limited permissions

- Bugfix: The DNS resolver used on Linux with systemd-resolved now flushes the cache when the search path changes.

- Bugfix: The `telepresence list` command will produce a correct listing even when not preceded by a `telepresence connect`.

- Bugfix: The root daemon will no longer get into a bad state when a disconnect is rapidly followed by a new connect.

- Bugfix: The client will now only watch agents from accessible namespaces, and is also constrained to namespaces explicitly mapped
  using the `connect` command's `--mapped-namespaces` flag.

- Bugfix: The `gather-logs` command will only gather traffic-agent logs from accessible namespaces, and is also constrained to namespaces
  explicitly mapped using the `connect` command's `--mapped-namespaces` flag.

### 2.5.4 (March 29, 2022)

- Change: The list command, when used with the `--intercepts` flag, will list the users intercepts from all namespaces

- Change: The status command includes the install id, user id, account id, and user email in its result, and can print output as JSON

- Change: The lookup-timeout config flag used to set timeouts for DNS queries resolved by a cluster now also configures the timeout for fallback queries (i.e. queries not resolved by the cluster) when connected to the cluster.

- Change: The TUN device will no longer route pod or service subnets if it is running in a machine that's already connected to the cluster

- Bugfix: The client's gather logs command and agent watcher will now respect the configured grpc.maxReceiveSize

- Bugfix: Client and agent sessions no longer leaves dangling waiters in the traffic-manager when they depart.

- Bugfix: An advice to "see logs for details" is no longer printed when the argument count is incorrect in a CLI command.

- Bugfix: Removed a bad concatenation that corrupted the output path of `telepresence gather-logs`.

- Bugfix: Agent container is no longer sensitive to a random UID or an UID imposed by a SecurityContext.

- Bugfix: Intercepts that fail to create are now consistently removed to prevent non-working dangling intercepts from sticking around.

- Bugfix: The ingress-l5 flag will no longer be forcefully set to equal the --ingress-host flag

- Bugfix: The DNS fallback resolver on Linux now correctly handles concurrent requests without timing them out

### 2.5.3 (February 25, 2022)

- Feature: Client-side binaries for the arm64 architecture are now available for linux

- Bugfix: Fixed bug in the TCP stack causing timeouts after repeated connects to the same address

### 2.5.2 (February 23, 2022)

- Bugfix: Fixed a bug where Telepresence would use the last server in resolv.conf

### 2.5.1 (February 19, 2022)

- Bugfix: Fixed a bug where using a GKE cluster would error with: No Auth Provider found for name "gcp"

### 2.5.0 (February 18, 2022)

- Feature: The flags `--http-path-equal`, `--http-path-prefix`, and `--http-path-regex` can can be used in addition to the `--http-match`
  flag to filter personal intercepts by the request URL path

- Feature: The flag `--http-meta` can be used to declare metadata key value pairs that will be returned by the Telepresence rest API
  endpoint /intercept-info

- Feature: Telepresence Login now prompts you to optionally install an enhanced free client, which has some additional features when used with Ambassador Cloud.

- Change: Logs generated by the CLI are no longer discarded. Instead, they will end up in `cli.log`.

- Change: Both daemon logfiles now rotate daily instead of once for each new connect

- Change: The flag `--http-match` was renamed to `--http-header`. Old flag still works, but is deprecated and doesn't
  show up in the help.

- Change: The verb "watch" was added to the set of required verbs when accessing services and workloads for the client RBAC ClusterRole

- Change: Telepresence is no longer backward compatible with versions 2.4.4 or older because the deprecated multiplexing tunnel functionality was removed.

- Change: The global networking flags are no longer global. Using them will render a deprecation warning unless they are supported by the command.
  The subcommands that support networking flags are `connect`, `current-cluster-id`, and `genyaml`.

- Change: Telepresence now includes GOARCH of the binary in the metadata reported.

- Bugfix: The also-proxy and never-proxy subnets are now displayed correctly when using the `telepresence status` command

- Bugfix: Telepresence will no longer require `SETENV` privileges when starting the root daemon.

- Bugfix: Telepresence will now parse device names containing dashes correctly when determining routes that it should never block.

- Bugfix: The cluster domain (typically "cluster.local") is no longer added to the DNS `search` on Linux using `systemd-resolved`. Instead,
  it is added as a `domain` so that names ending with it are routed to the DNS server.

- Bugfix: Fixed a bug where the `--json` flag did not output json for `telepresence list` when there were no workloads.

- Change: Updated README file with more details about the project.

- Bugfix: Fixed a bug where the overriding DNS resolver would break down in Linux if /etc/resolv.conf listed an ipv6 resolver

### 2.4.11 (February 10, 2022)

- Change: Include goarch metadata for reporting to distinguish between Intel and Apple Silicon Macs

### 2.4.10 (January 13, 2022)

- Feature: The flag `--http-plaintext` can be used to ensure that an intercept uses plaintext http or grpc when
  communicating with the workstation process.

- Feature: The port used by default in the `telepresence intercept` command (8080), can now be changed by setting
  the `intercept.defaultPort` in the `config.yml` file.

- Feature: The strategy when selecting the application protocol for personal intercepts in agents injected by the
  mutating webhook can now be configured using the `agentInjector.appProtocolStrategy` in the Helm chart.

- Feature: The strategy when selecting the application protocol for personal intercepts can now be configured using
  the `intercept.appProtocolStrategy` in the `config.yml` file.

- Change: Telepresence CI now runs in GitHub Actions instead of Circle CI.

- Bugfix: Telepresence will no longer log invalid: "unhandled connection control message: code DIAL_OK" errors.

- Bugfix: User will not be asked to log in or add ingress information when creating an intercept until a check has been
  made that the intercept is possible.

- Bugfix: Output to `stderr` from the traffic-agent's `sftp` and the client's `sshfs` processes are properly logged as errors.

- Bugfix: Auto installer will no longer not emit backslash separators for the `/tel-app-mounts` paths in the
  traffic-agent container spec when running on Windows

### 2.4.9 (December 9, 2021)

- Bugfix: Fixed an error where access tokens were not refreshed if you log in
  while the daemons are already running.

- Bugfix: A helm upgrade using the --reuse-values flag no longer fails on a "nil pointer" error caused by a nil `telpresenceAPI` value.

### 2.4.8 (December 3, 2021)

- Feature: A RESTful service was added to Telepresence, both locally to the client and to the `traffic-agent` to help determine if messages with a set of headers should be
  consumed or not from a message queue where the intercept headers are added to the messages.

- Change: The environment variable TELEPRESENCE_LOGIN_CLIENT_ID is no longer used.

- Feature: There is a new subcommand, `test-vpn`, that can be used to diagnose connectivity issues with a VPN.

- Bugfix: The tunneled network connections between Telepresence and
  Ambassador Cloud now behave more like ordinary TCP connections,
  especially around timeouts.

### 2.4.7 (November 24, 2021)

- Feature: The agent injector now supports a new annotation, `telepresence.getambassador.io/inject-service-name`, that can be used to set the name of the service to be intercepted.
  This will help disambiguate which service to intercept for when a workload is exposed by multiple services, such as can happen with Argo Rollouts

- Feature: The kubeconfig extensions now support a `never-proxy` argument, analogous to `also-proxy`, that defines a set of subnets that will never be proxied via telepresence.

- Feature: Added flags to "telepresence intercept" that set the ingress fields as an alternative to using the dialogue.

- Change: Telepresence check the versions of the client and the daemons and ask the user to quit and restart if they don't match.

- Change: Telepresence DNS now uses a very short TTL instead of explicitly flushing DNS by killing the `mDNSResponder` or doing `resolvectl flush-caches`

- Bugfix: Legacy flags such as `--swap-deployment` can now be used together with global flags.

- Bugfix: Outbound connections are now properly closed when the peer closes.

- Bugfix: The DNS-resolver will trap recursive resolution attempts (may happen when the cluster runs in a docker-container on the client).

- Bugfix: The TUN-device will trap failed connection attempts that results in recursive calls back into the TUN-device (may happen when the
  cluster runs in a docker-container on the client).

- Bugfix: Fixed a potential deadlock when a new agent joined the traffic manager.

- Bugfix: The app-version value of the Helm chart embedded in the telepresence binary is now automatically updated at build time. The value is hardcoded in the
  original Helm chart when we release so this fix will only affect our nightly builds.

- Bugfix: The configured webhookRegistry is now propagated to the webhook installer even if no webhookAgentImage has been set.

- Bugfix: Login logs the user in when their access token has expired, instead of having no effect.

### 2.4.6 (November 2, 2021)

- Feature: Telepresence CLI is now built and published for Apple Silicon Macs.

- Feature: Telepresence now supports manually injecting the traffic-agent YAML into workload manifests.
  Use the `genyaml` command to create the sidecar YAML, then add the `telepresence.getambassador.io/manually-injected: "true"` annotation to your pods to allow Telepresence to intercept them.

- Feature: Added a json flag for the "telepresence list" command. This will aid automation.

- Change: `--help` text now includes a link to https://www.telepresence.io/ so users who download Telepresence via Brew or some other mechanism are able to find the documentation easily.

- Bugfix: Telepresence will no longer attempt to proxy requests to the API server when it happens to have an IP address within the CIDR range of pods/services.

### 2.4.5 (October 15, 2021)

- Feature: Intercepting headless services is now supported. It's now possible to request a headless service on whatever port it exposes and get a response from the intercept.

- Feature: Preview url questions have more context and provide "best guess" defaults.

- Feature: The `gather-logs` command added two new flags. One to anonymize pod names + namespaces and the other for getting the pod yaml of the `traffic-manager` and any pod that contains a `traffic-agent`.

- Change: Use one tunnel per connection instead of multiplexing into one tunnel. This client will still be backwards compatible with older `traffic-manager`s that only support multiplexing.

- Bugfix: Telepresence will now log that the kubernetes server version is unsupported when using a version older than 1.17.

- Bugfix: Telepresence only adds the security context when necessary: intercepting a headless service or using a numeric port with the webhook agent injector.

### 2.4.4 (September 27, 2021)

- Feature: The strategy used by traffic-manager's discovery of pod CIDRs can now be configured using the Helm chart.

- Feature: Add the command `telepresence gather-logs`, which bundles the logs for all components
  into one zip file that can then be shared in a GitHub issue, in slack, etc. Use
  `telepresence gather-logs --help` to see additional options for running the command.

- Feature: The agent injector now supports injecting Traffic Agents into pods that have unnamed ports.

- Bugfix: The traffic-manager now uses less CPU-cycles when computing the pod CIDRs.

- Bugfix: If a deployment annotated with webhook annotations is deployed before telepresence is installed, telepresence will now install an agent in that deployment before intercept

- Bugfix: Fix an issue where the traffic-manager would sometimes go into a CPU loop.

- Bugfix: The TUN-device no longer builds an unlimited internal buffer before sending it when receiving lots of TCP-packets without PSH.
  Instead, the buffer is flushed when it reaches a size of 64K.

- Bugfix: The user daemon would sometimes hang when it encountered a problem connecting to the cluster or the root daemon.

- Bugfix: Telepresence correctly reports an intercept port conflict instead of panicking with segfault.

### 2.4.3 (September 15, 2021)

- Feature: The environment variable `TELEPRESENCE_INTERCEPT_ID` is now available in the interceptor's environment.

- Bugfix: A timing related bug was fixed that sometimes caused a "daemon did not start" failure.

- Bugfix: On Windows, crash stack traces and other errors were not
  written to the log files, now they are.

- Bugfix: On Linux kernel 4.11 and above, the log file rotation now
  properly reads the birth-time of the log file. On older kernels, it
  continues to use the old behavior of using the change-time in place
  of the birth-time.

- Bugfix: Telepresence will no longer refer the user to the daemon logs for errors that aren't related to
  problems that are logged there.

- Bugfix: The overriding DNS resolver will no longer apply search paths when resolving "localhost".

- Bugfix: The cluster domain used by the DNS resolver is retrieved from the traffic-manager instead of being
  hard-coded to "cluster.local".

- Bugfix: "Telepresence uninstall --everything" now also uninstalls agents installed via mutating webhook

- Bugfix: Downloading large files during an intercept will no longer cause timeouts and hanging traffic-agent.

- Bugfix: Passing false to the intercept command's --mount flag will no longer result in a filesystem being mounted.

- Bugfix: The traffic manager will establish outbound connections in parallel instead of sequentially.

- Bugfix: The `telepresence status` command reports correct DNS settings instead of "Local IP: nil, Remote IP: nil"

### 2.4.2 (September 1, 2021)

- Feature: A new `telepresence loglevel <level>` subcommand was added that enables changing the loglevel
  temporarily for the local daemons, the `traffic-manager` and the `traffic-agents`.

- Change: The default log-level is now `info` for all components of Telepresence.

- Bugfix: The overriding DNS resolver will no longer apply search paths when resolving "localhost".

- Bugfix: The RBAC was not updated in the helm chart to enable the traffic-manager to `get` and `list`
  namespaces, which would impact users who use licensed features of the Telepresence extensions in an
  air-gapped environment.

- Bugfix: The timeout for Helm actions wasn't always respected which could cause a failing install of the
  `traffic-manager` to make the user daemon to hang indefinitely.

### 2.4.1 (August 30, 2021)

- Bugfix: Telepresence will now mount all directories from `/var/run/secrets`, not just the kubernetes.io ones.
  This allows the mounting of secrets directories such as eks.amazonaws.com (for IRSA tokens)

- Bugfix: The grpc.maxReceiveSize setting is now correctly propagated to all grpc servers.
  This allows users to mitigate a root daemon crash when sending a message over the default maximum size.

- Bugfix: Some slight fixes to the `homebrew-package.sh` script which will enable us to run
  it manually if we ever need to make homebrew point at an older version.

- Feature: Helm chart has now a feature to on demand regenerate certificate used for mutating webhook by setting value.
  `agentInjector.certificate.regenerate`

- Change: The traffic-manager now requires `get` namespace permissions to get the cluster ID instead of that value being
  passed in as an environment variable to the traffic-manager's deployment.

- Change: The traffic-manager is now installed via an embedded version of the Helm chart when `telepresence connect` is first performed on a cluster.
  This change is transparent to the user.
  A new configuration flag, `timeouts.helm` sets the timeouts for all helm operations performed by the Telepresence binary.

- Bugfix: Telepresence will initialize the default namespace from the kubeconfig on each call instead of just doing it when connecting.

- Bugfix: The timeout to keep idle outbound TCP connections alive was increased from 60 to 7200 seconds which is the same as
  the Linux `tcp_keepalive_time` default.

- Bugfix: Telepresence will now remove a socket that is the result of an ungraceful termination and retry instead of printing
  an error saying "this usually means that the process has terminated ungracefully"

- Change: Failure to report metrics is logged using loglevel info rather than error.

- Bugfix: A potential deadlock situation is fixed that sometimes caused the user daemon to hang when the user
  was logged in.

- Feature: The scout reports will now include additional metadata coming from environment variables starting with
  `TELEPRESENCE_REPORT_`.

- Bugfix: The config setting `images.agentImage` is no longer required to contain the repository. The repository is
  instead picked from `images.repository`.

- Change: The `registry`, `webhookRegistry`, `agentImage` and `webhookAgentImage` settings in the `images` group of the `config.yml`
  now get their defaults from `TELEPRESENCE_AGENT_IMAGE` and `TELEPRESENCE_REGISTRY`.

### 2.4.0 (August 4, 2021)

- Feature: There is now a native Windows client for Telepresence.
  All the same features supported by the macOS and Linux client are available on Windows.

- Feature: Telepresence can now receive messages from the cloud and raise
  them to the user when they perform certain commands.

- Bugfix: Initialization of `systemd-resolved` based DNS sets
  routing domain to improve stability in non-standard configurations.

- Bugfix: Edge case error when targeting a container by port number.
  Before if your matching/target container was at containers list index 0,
  but if there was a container at index 1 with no ports, then the
  "no ports" container would end up the selected one

- Bugfix: A `$(NAME)` reference in the agent's environment will now be
  interpolated correctly.

- Bugfix: Telepresence will no longer print an INFO level log message when
  no config.yml file is found.

- Bugfix: A panic is no longer raised when passing an argument to the
  `telepresence intercept` option `--http-match` that doesn't contain an
  equal sign.

- Bugfix: The `traffic-manager` will only send subnet updates to a
  client root daemon when the subnets actually change.

- Bugfix: The agent uninstaller now distinguishes between recoverable
  and unrecoverable failures, allowing uninstallation from manually changed
  resources

### 2.3.7 (July 23, 2021)

- Feature: An `also-proxy` entry in the Kubernetes cluster config will
  show up in the output of the `telepresence status` command.

- Feature: `telepresence login` now has an `--apikey=KEY` flag that
  allows for non-interactive logins. This is useful for headless
  environments where launching a web-browser is impossible, such as
  cloud shells, Docker containers, or CI.

- Bugfix: Dialer will now close if it gets a ConnectReject. This was
  encountered when doing an intercept without a local process running
  and would result in requests hanging indefinitely.

- Bugfix: Made `telepresence list` command faster.

- Bugfix: Mutating webhook injector correctly hides named ports for probes.

- Bugfix: Initialization of `systemd-resolved` based DNS is more stable and
  failures causing telepresence to default to the overriding resolver will no
  longer cause general DNS lookup failures.

- Bugfix: Fixed a regression introduced in 2.3.5 that caused `telepresence current-cluster-id`
  to crash.

- Bugfix: New API keys generated internally for communication with
  Ambassador Cloud no longer show up as "no description" in the
  Ambassador Cloud web UI. Existing API keys generated by older
  versions of Telepresence will still show up this way.

- Bugfix: Fixed a race condition that logging in and logging out
  rapidly could cause memory corruption or corruption of the
  `user-info.json` cache file used when authenticating with Ambassador
  Cloud.

### 2.3.6 (July 20, 2021)

- Bugfix: Fixed a regression introduced in 2.3.5 that caused preview
  URLs to not work.

- Bugfix: Fixed a regression introduced in 2.3.5 where the Traffic
  Manager's `RoleBinding` did not correctly appoint the
  `traffic-manager` `Role`, causing subnet discovery to not be able to
  work correctly.

- Bugfix: Fixed a regression introduced in 2.3.5 where the root daemon
  did not correctly read the configuration file; ignoring the user's
  configured log levels and timeouts.

- Bugfix: Fixed an issue that could cause the user daemon to crash
  during shutdown, as during shutdown it unconditionally attempted to
  close a channel even though the channel might already be closed.

### 2.3.5 (July 15, 2021)

- Feature: Telepresence no longer depends on having an external
  `kubectl` binary, which might not be present for OpenShift users
  (who have `oc` instead of `kubectl`).
- Feature: `skipLogin` can be used in the config.yml to tell the cli not to connect to cloud when using an air-gapped environment.
- Feature: The Telepresence Helm chart now supports installing multiple
  Traffic Managers in multiple namespaces. This will allow operators to
  install Traffic Managers with limited permissions that match the
  permissions restrictions that Telepresence users are subject to.
- Feature: The maximum size of messages that the client can receive over gRPC can now be configured. The gRPC default of 4MB isn't enough
  under some circumstances.
- Change: `TELEPRESENCE_AGENT_IMAGE` and `TELEPRESENCE_REGISTRY` are now only configurable via config.yml.
- Bugfix: Fixed and improved several error messages, to hopefully be
  more helpful.
- Bugfix: Fixed a DNS problem on macOS causing slow DNS lookups when connecting to a local cluster.

### 2.3.4 (July 9, 2021)

- Bugfix: Some log statements that contained garbage instead of a proper IP address now produce the correct address.
- Bugfix: Telepresence will no longer panic when multiple services match a workload.
- Bugfix: The traffic-manager will now accurately determine the service subnet by creating a dummy-service in its own namespace.
- Bugfix: Telepresence connect will no longer try to update the traffic-manager's clusterrole if the live one is identical to the desired one.
- Bugfix: The Telepresence helm chart no longer fails when installing with `--set clientRbac.namespaced=true`

### 2.3.3 (July 7, 2021)

- Feature: Telepresence now supports installing the Traffic Manager
  via Helm. This will make it easy for operators to install and
  configure the server-side components of Telepresence separately from
  the CLI (which in turn allows for better separation of permissions).

- Feature: As the `traffic-manager` can now be installed in any
  namespace via Helm, Telepresence can now be configured to look for
  the traffic manager in a namespace other than `ambassador`. This
  can be configured on a per-cluster basis.

- Feature: `telepresence intercept` now supports a `--to-pod` flag
  that can be used to port-forward sidecars' ports from an intercepted
  pod

- Feature: `telepresence status` now includes more information about
  the root daemon.

- Feature: We now do nightly builds of Telepresence for commits on release/v2 that haven't been tagged and published yet.

- Change: Telepresence no longer automatically shuts down the old
  `api_version=1` `edgectl` daemon. If migrating from such an old
  version of `edgectl` you must now manually shut down the `edgectl`
  daemon before running Telepresence. This was already the case when
  migrating from the newer `api_version=2` `edgectl`.

- Bugfix: The root daemon no longer terminates when the user daemon
  disconnects from its gRPC streams, and instead waits to be
  terminated by the CLI. This could cause problems with things not
  being cleaned up correctly.

- Bugfix: An intercept will survive deletion of the intercepted pod
  provided that another pod is created (or already exists) that can
  take over.

### 2.3.2 (June 18, 2021)

- Feature: The mutator webhook for injecting traffic-agents now
  recognizes a `telepresence.getambassador.io/inject-service-port`
  annotation to specify which port to intercept; bringing the
  functionality of the `--port` flag to users who use the mutator
  webook in order to control Telepresence via GitOps.

- Feature: Outbound connections are now routed through the intercepted
  Pods which means that the connections originate from that Pod from
  the cluster's perspective. This allows service meshes to correctly
  identify the traffic.

- Change: Inbound connections from an intercepted agent are now
  tunneled to the manager over the existing gRPC connection, instead
  of establishing a new connection to the manager for each inbound
  connection. This avoids interference from certain service mesh
  configurations.

- Change: The traffic-manager requires RBAC permissions to list Nodes,
  Pods, and to create a dummy Service in the manager's namespace.

- Change: The on-laptop client no longer requires RBAC permissions to
  list Nodes in the cluster or to create Services, as that
  functionality has been moved to the traffic-manager.

- Bugfix: Telepresence will now detect the pod CIDR ranges even if
  they are not listed in the Nodes.

- Bugfix: The list of cluster subnets that the virtual network
  interface will route is now configured dynamically and will follow
  changes in the cluster.

- Bugfix: Subnets fully covered by other subnets are now pruned
  internally and thus never superfluously added to the laptop's
  routing table.

- Change: The `trafficManagerAPI` timout default has changed from 5
  seconds to 15 seconds, in order to facilitate the extended time it
  takes for the traffic-manager to do its initial discovery of cluster
  info as a result of the above bugfixes.

- Bugfix: On macOS, files generated under `/etc/resolver/` as the
  result of using `include-suffixes` in the cluster config are now
  properly removed on quit.

- Bugfix: Telepresence no longer erroneously terminates connections
  early when sending a large HTTP response from an intercepted
  service.

- Bugfix: When shutting down the user-daemon or root-daemon on the
  laptop, `telepresence quit` and related commands no longer return
  early before everything is fully shut down. Now it can be counted
  on that by the time the command has returned that all the
  side-effects on the laptop have been cleaned up.

### 2.3.1 (June 14, 2021)

- Feature: Agents can now be installed using a mutator webhook
- Feature: DNS resolver can now be configured with respect to what IP addresses that are used, and what lookups that gets sent to the cluster.
- Feature: Telepresence can now be configured to proxy subnets that aren't part of the cluster but only accesible from the cluster.
- Change: The `trafficManagerConnect` timout default has changed from 20 seconds to 60 seconds, in order to facilitate
  the extended time it takes to apply everything needed for the mutator webhook.
- Change: Telepresence is now installable via `brew install datawire/blackbird/telepresence`
- Bugfix: Fix a bug where sometimes large transfers from services on the cluster would hang indefinitely

### 2.3.0 (June 1, 2021)

- Feature: Telepresence is now installable via brew
- Feature: `telepresence version` now also includes the version of the currently running user daemon.
- Change: A TUN-device is used instead of firewall rules for routing outbound connections.
- Change: Outbound connections now use gRPC instead of ssh, and the traffic-manager no longer has a sshd running.
- Change: The traffic-agent no longer has a sshd running. Remote volume mounts use sshfs in slave mode, talking directly to sftp.
- Change: The local DNS now routes the name lookups to intercepted agents or traffic-manager.
- Change: The default log-level for the traffic-manager and the root-daemon was changed from "debug" to "info".
- Change: The command line is now statically-linked, so it is usable on systems with different libc's.
- Bugfix: Using --docker-run no longer fail to mount remote volumes when docker runs as root.
- Bugfix: Fixed a number of race conditions.
- Bugfix: Fix a crash when there is an error communicating with the traffic-manager about Ambassador Cloud.
- Bugfix: Fix a bug where sometimes when displaying or logging a timeout error it fails to determine which configurable timeout is responsible.
- Bugfix: The root-user daemon now respects the timeouts in the normal user's configuration file.

### 2.2.2 (May 17, 2021)

- Feature: Telepresence translates legacy Telepresence commands into viable Telepresence commands.
- Bugfix: Intercepts will only look for agents that are in the same namespace as the intercept.

### 2.2.1 (April 29, 2021)

- Bugfix: Improve `ambassador` namespace detection that was trying to create the namespace even when the namespace existed, which was an undesired RBAC escalation for operators.
- Bugfix: Telepresence will now no longer generate excessive traffic trying repeatedly to exchange auth tokens with Ambassador Cloud. This could happen when upgrading from <2.1.4 if you had an expired `telepresence login` from before upgrading.
- Bugfix: `telepresence login` now correctly handles expired logins, just like all of the other subcommands.

### 2.2.0 (April 19, 2021)

- Feature: `telepresence intercept` now has the option `--docker-run` which will start a docker container with intercepted environment and volume mounts.
- Bugfix: `telepresence uninstall` can once again uninstall agents installed by older versions of Telepresence.
- Feature: Addition of `telepresence current-cluster-id` and `telepresence license` commands for using licenses with the Ambassador extension, primarily in air-gapped environments.

### 2.1.5 (April 12, 2021)

- Feature: When intercepting `--port` now supports specifying a service port or a service name. Previously, only service name was supported.
- Feature: Intercepts using `--mechanism=http` now support mTLS.
- Bugfix: One of the log messages was using the incorrect variable, which led to misleading error messages on `telepresence uninstall`.
- Bugfix: Telepresence no longer generates port names longer than 15 characters.

### 2.1.4 (April 5, 2021)

- Feature: `telepresence status` has been enhanced to provide more information. In particular, it now provides separate information on the daemon and connector processes, as well as showing login status.
- Feature: Telepresence now supports intercepting StatefulSets
- Change: Telepresence necessary RBAC has been refined to support StatefulSets and now requires "get,list,update" for StatefulSets
- Change: Telepresence no longer requires that port 1080 must be available.
- Change: Telepresence now makes use of refresh tokens to avoid requiring the user to manually log in so often.
- Bugfix: Fix race condition that occurred when intercepting a ReplicaSet while another pod was terminating in the same namespace (this fixes a transient test failure)
- Bugfix: Fix error when intercepting a ReplicaSet requires the containerPort to be hidden.
- Bugfix: `telepresence quit` no longer starts the daemon process just to shut it down.
- Bugfix: Telepresence no longer hangs the next time it's run after getting killed.
- Bugfix: Telepresence now does a better job of automatically logging in as necessary, especially with regard to expired logins.
- Bugfix: Telepresence was incorrectly looking across all namespaces for services when intercepting, but now it only looks in the given namespace. This should prevent people from running into "Found multiple services" errors when services with the same selectors existed in other namespaces.

### 2.1.3 (March 29, 2021)

- Feature: Telepresence now supports intercepting ReplicaSets (that aren't owned by a Deployment)
- Change: The --deployment (-d) flag is now --workload (-w), as we start supporting more workloads than just Deployments
- Change: Telepresence necessary RBAC has changed and now requires "delete" for Pods and "get,list,update" for ReplicaSets
- Security: Upgrade to a newer OpenSSL, to address OpenSSL CVE-2021-23840.
- Bugfix: Connecting to Minikube/Hyperkit no longer fails intermittently.
- Bugfix: Telepresence will now make /var/run/secrets/kubernetes.io available when mounting remote volumes.
- Bugfix: Hiccups in the connection to the cluster will no longer cause the connector to shut down; it now retries properly.
- Bugfix: Fix a crash when binary dependencies are missing.
- Bugfix: You can now specify a service when doing an intercept (--service), this is useful if you have two services that select on the same labels (e.g. If using Argo Rollouts do deployments)

### 2.1.2 (March 19, 2021)

- Bugfix: Uninstalling agents now only happens once per deployment instead of once per agent.
- Bugfix: The list command no longer shows agents from namespaces that aren't mapped.
- Bugfix: IPv6 routes now work and don't prevent other pfctl rules being written in macOS
- Bugfix: Pods with `hostname` and/or `subdomain` now get correct DNS-names and routes.
- Change: Service UID was added to InterceptSpec to better link intercepts and services.
- Feature: All timeouts can now be configured in a <user-config-dir>/telepresence/config.yml file

### 2.1.1 (March 12, 2021)

- Bugfix: When looking at the container to intercept, it will check if there's a better match before using a container without containerPorts.
- Bugfix: Telepresence will now map `kube-*` and `ambassador` namespaces by default.
- Bugfix: Service port declarations that lack a TargetPort field will now correctly default to using the Port field instead.
- Bugfix: Several DNS fixes. Notably, introduce a fake "tel2-search" domain that gets replaced with a dynamic DNS search when queried, which fixes DNS for Docker with no `-net host`.
- Change: Improvements to how we report the requirements for volume mounts; notably, if the requirements are not met then it defaults to `--mount=false`.
- Change: There has been substantial code cleanup in the "connector" process.

### 2.1.0 (March 8, 2021)

- Feature: Support headless services (including ExternalName), which you can use if you used "Also Proxy" in telepresence 1.
- Feature: Preview URLs can now set a layer-5 hostname (TLS-SNI and HTTP "Host" header) that is different than the layer-3 hostname (IP-address/DNS-name) that is used to dial to the ingress.
- Feature: The Ingress info will now contain a layer-5 hostname that can be used for TLS-SLI and HTTP "Host" header when accessing a service.
- Feature: Users can choose which port to intercept when intercepting a service with multiple ports.
- Bugfix: Environment variables declared with `envFrom` in the app-container are now propagated correctly to the client during intercept.
- Bugfix: The description of the `--everything` flag for the `uninstall` command was corrected.
- Bugfix: Connecting to a large cluster could take a very long time and even make the process hang. This is no longer the case.
- Bugfix: Telepresence now explicitly requires macFUSE version 4.0.5 or higher for macOS.
- Bugfix: A `tail -F <daemon log file>` no longer results in a "Permission denied" when reconnecting to the cluster.
- Change: The telepresence daemon will no longer use port 1234 for the firewall-to-SOCKS server, but will instead choose an available port dynamically.
- Change: On connect, telepresence will no longer suggest the `--mapped-namespaces` flag when the user connects to a large cluster.

### 2.0.3 (February 24, 2021)

- Feature: There is now an extension mechanism where you can tell Telepresence about different agents and what arguments they support. The new `--mechanism` flag can explicitly identify which extension to use.
- Feature: An intercept of `NAME` that is made using `--namespace=NAMESPACE` but not using `--deployment` will use `NAME` as the name of the deployment and `NAME-NAMESPACE` as the name of the intercept.
- Feature: Declare a local-only intercept for the purpose of getting direct outbound access to the intercept's namespace using boolean flag `--local-only`.
- Bugfix: Fix a regression in the DNS resolver that prevented name resolution using NAME.NAMESPACE. Instead, NAME.NAMESPACE.svc.cluster.local was required.
- Bugfix: Fixed race-condition in the agent causing attempts to dial to `:0`.
- Bugfix: It is now more strict about which agent versions are acceptable and will be more eager to apply upgrades.
- Change: Related to things now being in extensions, the `--match` flag has been renamed to `--http-match`.
- Change: Cluster connection timeout has been increased from 10s to 20s.
- Change: On connect, if telepresence detects a large cluster, it will suggest the `--mapped-namespaces` flag to the user as a way to speed it up.
- Change: The traffic-agent now has a readiness probe associated with its container.

### 2.0.2 (February 18, 2021)

- Feature: Telepresence is now capable of forwarding the intercepted Pod's volume mounts (as Telepresence 0.x did) via the `--mount` flag to `telepresence intercept`.
- Feature: Telepresence will now allow simultaneous intercepts in different namespaces.
- Feature: It is now possible for a user to limit what namespaces that will be used by the DNS-resolver and the NAT.
- Bugfix: Fix the kubectl version number check to handle version numbers with a "+" in them.
- Bugfix: Fix a bug with some configurations on macOS where we clash with mDNSResponder's use of port 53.

### 2.0.1 (February 9, 2021)

- Feature: Telepresence is now capable of forwarding the environment variables of an intercepted service (as Telepresence 0.x did) and emit them to a file as text or JSON. The environment variables will also be propagated to any command started by doing a `telepresence intercept nnn -- <command>`.
- Bugfix: A bug causing a failure in the Telepresence DNS resolver when attempting to listen to the Docker gateway IP was fixed. The fix affects Windows using a combination of Docker and WSL2 only.
- Bugfix: Telepresence now works correctly while OpenVPN is running on macOS.
- Change: The background processes `connector` and `daemon` will now use rotating logs and a common directory.
  - macOS: `~/Library/Logs/telepresence/`
  - Linux: `$XDG_CACHE_HOME/telepresence/logs/` or `$HOME/.cache/telepresence/logs/`<|MERGE_RESOLUTION|>--- conflicted
+++ resolved
@@ -1,17 +1,13 @@
 # Changelog
 
-<<<<<<< HEAD
-### 2.9.0 (TDB)
+### 2.9.0 (TBD)
 
 - Feature: Include the optional Ambassador Agent which enables an actionable view of your cluster in the Ambassador Cloud Developer Control Plane and team features.
-
-### 2.8.4 (TBD)
-=======
-### 2.9.0 (TBD)
 
 - Feature: The traffic-manager can now configure all clients that connect through the `client:` map in
   the `values.yaml` file.
->>>>>>> 536589eb
+
+### 2.8.4 (TBD)
 
 - Feature: The traffic-manager version is now included in the output from the `telepresence version` command.
 - Feature: add `podLabels` values to Helm Chart to add extra labels to deployment.

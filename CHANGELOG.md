# Changelog

### 2.7.2 (TBD)

- Feature: The timeout for the initial connectivity check that Telepresence performs
  in order to determine if the cluster's subnets are proxied or not can now be configured
  in the `config.yml` file using `timeouts.connectivityCheck`. The default timeout was
  changed from 5 seconds to 500 milliseconds to speed up the actual connect.

- Feature: Adds cli autocompletion for the `--namespace` flag on the `list` and `intercept` commands,
  autocompletion for interceptable workloads on the `intercept` command, and autocompletion for
  active intercepts on the `leave` command.

- Change: The command `telepresence gather-traces` now prints out a message on success.
- Change: The command `telepresence upload-traces` now prints out a message on success.
- Change: The command `telepresence gather-traces` now traces itself and reports errors with trace gathering

- Bugfix: Streams created between the traffic-agent and the workstation are now properly closed
  when no interceptor process has been started on the workstation. This fixes a potential problem where
  a large number of attempts to connect to a non-existing interceptor would cause stream congestion
  and an unresponsive intercept.

<<<<<<< HEAD
- Bugfix: Telepresence help message functionality without a running user daemon has been restored.
=======
- Bugfix: The `telepresence list` command no longer includes the `traffic-manager` deployment.
>>>>>>> 7e78ad04

### 2.7.1 (August 10, 2022)

- Change: The command `telepresence uninstall` has been restored, but the `--everything` flag is now deprecated.

- Change: `telepresence helm uninstall` will only uninstall the traffic-manager and no longer accepts the `--everything`, `--agent`,
  or `--all-agents` flags.

- Bugfix: `telepresence intercept` will attempt to connect to the traffic manager before creating an intercept.

### 2.7.0 (August 8, 2022)

- Feature: `telepresence intercept` has gained a
  `--preview-url-add-request-headers` flag (and `telepresence preview create` a `--add-request-headers` flag) that can be used to inject
  request headers in to every request made through the preview URL.

- Feature: The Docker image now contains a new program in addition to
  the existing traffic-manager and traffic-agent: the pod-daemon. The
  pod-daemon is a trimmed-down version of the user-daemon that is
  designed to run as a sidecar in a Pod, enabling CI systems to create
  preview deploys.

- Feature: The Telepresence components now collect OpenTelemetry traces.
  Up to 10MB of trace data are available at any given time for collection from
  components. `telepresence gather-traces` is a new command that will collect
  all that data and place it into a gzip file, and `telepresence upload-traces` is
  a new command that will push the gzipped data into an OTLP collector.

- Feature: The agent injector now supports a new annotation, `telepresence.getambassador.io/inject-ignore-volume-mounts`, that can be used to make the injector ignore specified volume mounts denoted by a comma-separated string.

- Change: The traffic manager is no longer automatically installed into the cluster. Connecting or creating an intercept in a cluster without a traffic manager will return an error.

- Feature: A new telepresence helm command was added to provide an easy way to install, upgrade, or uninstall the telepresence traffic-manager.

- Change: The command `telepresence uninstall` has been moved to `telepresence helm uninstall`.

- Change: Add an emptyDir volume and volume mount under `/tmp` on the agent sidecar so it works with `readOnlyRootFileSystem: true`

- Feature: Added prometheus support to the traffic manager.

### 2.6.8 (June 23, 2022)

- Feature: The name and namespace for the DNS Service that the traffic-manager uses in DNS auto-detection can now be specified.

- Feature: Should the DNS auto-detection logic in the traffic-manager fail, users can now specify a fallback IP to use.

- Feature: It is now possible to intercept UDP ports with Telepresence and also use `--to-pod` to forward UDP
  traffic from ports on localhost.

- Change: The Helm chart will now add the `nodeSelector`, `affinity` and `tolerations` values to the traffic-manager's
  post-upgrade-hook and pre-delete-hook jobs.

- Bugfix: Telepresence no longer fails to inject the traffic agent into the pod generated for workloads that have no
  volumes and `automountServiceAccountToken: false`.

- Feature: The helm-chart now supports settings resources, securityContext and podSecurityContext for use with chart hooks.

### 2.6.7 (June 22, 2022)

- Bugfix: The Telepresence client will remember and reuse the traffic-manager session after a network failure
  or other reason that caused an unclean disconnect.

- Bugfix: Telepresence will no longer forward DNS requests for "wpad" to the cluster.

- Bugfix: The traffic-agent will properly shut down if one of its goroutines errors.

### 2.6.6 (June 9, 2022)

- Bugfix: The propagation of the `TELEPRESENCE_API_PORT` environment variable now works correctly.

- Bugfix: The `--output json` global flag no longer outputs multiple objects.

### 2.6.5 (June 3, 2022)

- Feature: The `reinvocationPolicy` or the traffic-agent injector webhook can now be configured using the Helm chart.

- Feature: The traffic manager now accepts a root CA for a proxy, allowing it to connect to ambassador cloud from behind an HTTPS proxy.
  This can be configured through the helm chart.

- Feature: A policy that controls when the mutating webhook injects the traffic-agent was added, and can be configured in the Helm chart.

- Change: Telepresence on Windows upgraded wintun.dll from version 0.12 to version 0.14.1

- Change: Telepresence on Windows upgraded winfsp from version 1.9 to 1.10

- Change: Telepresence upgraded its embedded Helm from version 3.8.1 to 3.9

- Change: Telepresence upgraded its embedded Kubernetes API from version 0.23.4 to 0.24.1

- Feature: Added a `--watch` flag to `telepresence list` that can be used to watch interceptable workloads.

- Change: The configuration setting for `images.webhookAgentImage` is now deprecated. Use `images.agentImage` instead.

- Bugfix: The `reinvocationPolicy` or the traffic-agent injector webhook now defaults to `Never` insteadof `IfNeeded` so
  that `LimitRange`s on namespaces can inject a missing `resources` element into the injected traffic-agent container.

- Bugfix: UDP based communication with services in the cluster now works as expected.

- Bugfix: The command help will only show Kubernetes flags on the commands that supports them

- Bugfix: Only the errors from the last session will be considered when counting the number of errors in the log after
  a command failure.

### 2.6.4 (May 23, 2022)

- Bugfix: The traffic-manager RBAC grants permissions to update services, deployments, replicatsets, and statefulsets. Those
  permissions are needed when the traffic-manager upgrades from versions < 2.6.0 and can be revoked after the upgrade.

### 2.6.3 (May 20, 2022)

- Bugfix: The `--mount` intercept flag now handles relative mount points correctly on non-windows platforms. Windows
  still require the argument to be a drive letter followed by a colon.

- Bugfix: The traffic-agent's configuration update automatically when services are added, updated or deleted.

- Bugfix: The `--mount` intercept flag now handles relative mount points correctly on non-windows platforms. Windows
  still require the argument to be a drive letter followed by a colon.

- Bugfix: The traffic-agent's configuration update automatically when services are added, updated or deleted.

- Bugfix: Telepresence will now always inject an initContainer when the service's targetPort is numeric

- Bugfix: Workloads that have several matching services pointing to the same target port are now handled correctly.

- Bugfix: A potential race condition causing a panic when closing a DNS connection is now handled correctly.

- Bugfix: A container start would sometimes fail because and old directory remained in a mounted temp volume.

### 2.6.2 (May 17, 2022)

- Bugfix: Workloads controlled by workloads like Argo `Rollout` are injected correctly.

- Bugfix: Multiple services appointing the same container port no longer result in duplicated ports in an injected pod.

- Bugfix: The `telepresence list` command no longer errors out with "grpc: received message larger than max" when listing namespaces
  with a large number of workloads.

### 2.6.1 (May 16, 2022)

- Bugfix: Telepresence will now handle multiple path entries in the KUBECONFIG environment correctly.

- Bugfix: Telepresence will no longer panic when using preview URLs with traffic-managers < 2.6.0

- Change: Traffic-manager now attempts to obtain a cluster id from the license if it could not obtain it from the Kubernetes API.

### 2.6.0 (May 13, 2022)

- Feature: Traffic-agent is now capable of intercepting multiple containers and multiple ports per container.

- Feature: Telepresence client now require less RBAC permissions in order to intercept.

- Change: All pod-injection is performed by the mutating webhook. Client will no longer modify workloads.

- Change: Traffic-agent is configured using a ConfigMap entry. In prior versions, the configuration was passed in the container environment.

- Change: The helm-chart no longer has a default set for the agentInjector.image.name, and unless its set, the traffic-manager will ask
  SystemA for the preferred image.

- Change: Client no longer needs RBAC permissions to update deployments, replicasets, and statefulsets.

- Change: Telepresence now uses Helm version 3.8.1 when installing the traffic-manager

- Change: The traffic-manager will not accept connections from clients older than 2.6.0. It can't, because they still use the old way of
  injecting the agent by modifying the workload.

- Change: When upgrading, all workloads with injected agents will have their agent "uninstalled" automatically. The mutating webhook will
  then ensure that their pods will receive an updated traffic-agent.

- Bugfix: Remote mounts will now function correctly with custom `securityContext`.

- Bugfix: The help for commands that accept kubernetes flags will now display those flags in a separate group.

- Bugfix: Using `telepresence leave` or `telepresence quit` on an intercept that spawned a command using `--` on the command line
  will now terminate that command since it's considered parented by the intercept that is removed.

- Change: Add support for structured output as JSON by setting the global --output=json flag.

### 2.5.8 (April 27, 2022)

- Bugfix: Telepresence now ensures that the download folder for the enhanced free client is created prior to downloading it.

### 2.5.7 (April 25, 2022)

- Change: A namespaced traffic-manager will no longer require cluster wide RBAC. Only Roles and RoleBindings are now used.

- Bugfix: The DNS recursion detector didn't work correctly on Windows, resulting in sporadic failures to resolve names
  that were resolved correctly at other times.

- Bugfix: A telepresence session will now last for 24 hours after the user's last connectivity. If a session expires, the connector will automatically try to reconnect.

### 2.5.6 (April 15, 2022)

- Bugfix: The `gather-logs` command will no longer send any logs through `gRPC`.

- Change: Telepresence agents watcher will now only watch namespaces that the user has accessed since the last `connect`.

### 2.5.5 (April 8, 2022)

- Change: The traffic-manager now requires permissions to read pods across namespaces even if installed with limited permissions

- Bugfix: The DNS resolver used on Linux with systemd-resolved now flushes the cache when the search path changes.

- Bugfix: The `telepresence list` command will produce a correct listing even when not preceded by a `telepresence connect`.

- Bugfix: The root daemon will no longer get into a bad state when a disconnect is rapidly followed by a new connect.

- Bugfix: The client will now only watch agents from accessible namespaces, and is also constrained to namespaces explicitly mapped
  using the `connect` command's `--mapped-namespaces` flag.

- Bugfix: The `gather-logs` command will only gather traffic-agent logs from accessible namespaces, and is also constrained to namespaces
  explicitly mapped using the `connect` command's `--mapped-namespaces` flag.

### 2.5.4 (March 29, 2022)

- Change: The list command, when used with the `--intercepts` flag, will list the users intercepts from all namespaces

- Change: The status command includes the install id, user id, account id, and user email in its result, and can print output as JSON

- Change: The lookup-timeout config flag used to set timeouts for DNS queries resolved by a cluster now also configures the timeout for fallback queries (i.e. queries not resolved by the cluster) when connected to the cluster.

- Change: The TUN device will no longer route pod or service subnets if it is running in a machine that's already connected to the cluster

- Bugfix: The client's gather logs command and agent watcher will now respect the configured grpc.maxReceiveSize

- Bugfix: Client and agent sessions no longer leaves dangling waiters in the traffic-manager when they depart.

- Bugfix: An advice to "see logs for details" is no longer printed when the argument count is incorrect in a CLI command.

- Bugfix: Removed a bad concatenation that corrupted the output path of `telepresence gather-logs`.

- Bugfix: Agent container is no longer sensitive to a random UID or an UID imposed by a SecurityContext.

- Bugfix: Intercepts that fail to create are now consistently removed to prevent non-working dangling intercepts from sticking around.

- Bugfix: The ingress-l5 flag will no longer be forcefully set to equal the --ingress-host flag

- Bugfix: The DNS fallback resolver on Linux now correctly handles concurrent requests without timing them out

### 2.5.3 (February 25, 2022)

- Feature: Client-side binaries for the arm64 architecture are now available for linux

- Bugfix: Fixed bug in the TCP stack causing timeouts after repeated connects to the same address

### 2.5.2 (February 23, 2022)

- Bugfix: Fixed a bug where Telepresence would use the last server in resolv.conf

### 2.5.1 (February 19, 2022)

- Bugfix: Fixed a bug where using a GKE cluster would error with: No Auth Provider found for name "gcp"

### 2.5.0 (February 18, 2022)

- Feature: The flags `--http-path-equal`, `--http-path-prefix`, and `--http-path-regex` can can be used in addition to the `--http-match`
  flag to filter personal intercepts by the request URL path

- Feature: The flag `--http-meta` can be used to declare metadata key value pairs that will be returned by the Telepresence rest API
  endpoint /intercept-info

- Feature: Telepresence Login now prompts you to optionally install an enhanced free client, which has some additional features when used with Ambassador Cloud.

- Change: Logs generated by the CLI are no longer discarded. Instead, they will end up in `cli.log`.

- Change: Both daemon logfiles now rotate daily instead of once for each new connect

- Change: The flag `--http-match` was renamed to `--http-header`. Old flag still works, but is deprecated and doesn't
  show up in the help.

- Change: The verb "watch" was added to the set of required verbs when accessing services and workloads for the client RBAC ClusterRole

- Change: Telepresence is no longer backward compatible with versions 2.4.4 or older because the deprecated multiplexing tunnel functionality was removed.

- Change: The global networking flags are no longer global. Using them will render a deprecation warning unless they are supported by the command.
  The subcommands that support networking flags are `connect`, `current-cluster-id`, and `genyaml`.

- Change: Telepresence now includes GOARCH of the binary in the metadata reported.

- Bugfix: The also-proxy and never-proxy subnets are now displayed correctly when using the `telepresence status` command

- Bugfix: Telepresence will no longer require `SETENV` privileges when starting the root daemon.

- Bugfix: Telepresence will now parse device names containing dashes correctly when determining routes that it should never block.

- Bugfix: The cluster domain (typically "cluster.local") is no longer added to the DNS `search` on Linux using `systemd-resolved`. Instead,
  it is added as a `domain` so that names ending with it are routed to the DNS server.

- Bugfix: Fixed a bug where the `--json` flag did not output json for `telepresence list` when there were no workloads.

- Change: Updated README file with more details about the project.

- Bugfix: Fixed a bug where the overriding DNS resolver would break down in Linux if /etc/resolv.conf listed an ipv6 resolver

### 2.4.11 (February 10, 2022)

- Change: Include goarch metadata for reporting to distinguish between Intel and Apple Silicon Macs

### 2.4.10 (January 13, 2022)

- Feature: The flag `--http-plaintext` can be used to ensure that an intercept uses plaintext http or grpc when
  communicating with the workstation process.

- Feature: The port used by default in the `telepresence intercept` command (8080), can now be changed by setting
  the `intercept.defaultPort` in the `config.yml` file.

- Feature: The strategy when selecting the application protocol for personal intercepts in agents injected by the
  mutating webhook can now be configured using the `agentInjector.appProtocolStrategy` in the Helm chart.

- Feature: The strategy when selecting the application protocol for personal intercepts can now be configured using
  the `intercept.appProtocolStrategy` in the `config.yml` file.

- Change: Telepresence CI now runs in GitHub Actions instead of Circle CI.

- Bugfix: Telepresence will no longer log invalid: "unhandled connection control message: code DIAL_OK" errors.

- Bugfix: User will not be asked to log in or add ingress information when creating an intercept until a check has been
  made that the intercept is possible.

- Bugfix: Output to `stderr` from the traffic-agent's `sftp` and the client's `sshfs` processes are properly logged as errors.

- Bugfix: Auto installer will no longer not emit backslash separators for the `/tel-app-mounts` paths in the
  traffic-agent container spec when running on Windows

### 2.4.9 (December 9, 2021)

- Bugfix: Fixed an error where access tokens were not refreshed if you log in
  while the daemons are already running.

- Bugfix: A helm upgrade using the --reuse-values flag no longer fails on a "nil pointer" error caused by a nil `telpresenceAPI` value.

### 2.4.8 (December 3, 2021)

- Feature: A RESTful service was added to Telepresence, both locally to the client and to the `traffic-agent` to help determine if messages with a set of headers should be
  consumed or not from a message queue where the intercept headers are added to the messages.

- Change: The environment variable TELEPRESENCE_LOGIN_CLIENT_ID is no longer used.

- Feature: There is a new subcommand, `test-vpn`, that can be used to diagnose connectivity issues with a VPN.

- Bugfix: The tunneled network connections between Telepresence and
  Ambassador Cloud now behave more like ordinary TCP connections,
  especially around timeouts.

### 2.4.7 (November 24, 2021)

- Feature: The agent injector now supports a new annotation, `telepresence.getambassador.io/inject-service-name`, that can be used to set the name of the service to be intercepted.
  This will help disambiguate which service to intercept for when a workload is exposed by multiple services, such as can happen with Argo Rollouts

- Feature: The kubeconfig extensions now support a `never-proxy` argument, analogous to `also-proxy`, that defines a set of subnets that will never be proxied via telepresence.

- Feature: Added flags to "telepresence intercept" that set the ingress fields as an alternative to using the dialogue.

- Change: Telepresence check the versions of the client and the daemons and ask the user to quit and restart if they don't match.

- Change: Telepresence DNS now uses a very short TTL instead of explicitly flushing DNS by killing the `mDNSResponder` or doing `resolvectl flush-caches`

- Bugfix: Legacy flags such as `--swap-deployment` can now be used together with global flags.

- Bugfix: Outbound connections are now properly closed when the peer closes.

- Bugfix: The DNS-resolver will trap recursive resolution attempts (may happen when the cluster runs in a docker-container on the client).

- Bugfix: The TUN-device will trap failed connection attempts that results in recursive calls back into the TUN-device (may happen when the
  cluster runs in a docker-container on the client).

- Bugfix: Fixed a potential deadlock when a new agent joined the traffic manager.

- Bugfix: The app-version value of the Helm chart embedded in the telepresence binary is now automatically updated at build time. The value is hardcoded in the
  original Helm chart when we release so this fix will only affect our nightly builds.

- Bugfix: The configured webhookRegistry is now propagated to the webhook installer even if no webhookAgentImage has been set.

- Bugfix: Login logs the user in when their access token has expired, instead of having no effect.

### 2.4.6 (November 2, 2021)

- Feature: Telepresence CLI is now built and published for Apple Silicon Macs.

- Feature: Telepresence now supports manually injecting the traffic-agent YAML into workload manifests.
  Use the `genyaml` command to create the sidecar YAML, then add the `telepresence.getambassador.io/manually-injected: "true"` annotation to your pods to allow Telepresence to intercept them.

- Feature: Added a json flag for the "telepresence list" command. This will aid automation.

- Change: `--help` text now includes a link to https://www.telepresence.io/ so users who download Telepresence via Brew or some other mechanism are able to find the documentation easily.

- Bugfix: Telepresence will no longer attempt to proxy requests to the API server when it happens to have an IP address within the CIDR range of pods/services.

### 2.4.5 (October 15, 2021)

- Feature: Intercepting headless services is now supported. It's now possible to request a headless service on whatever port it exposes and get a response from the intercept.

- Feature: Preview url questions have more context and provide "best guess" defaults.

- Feature: The `gather-logs` command added two new flags. One to anonymize pod names + namespaces and the other for getting the pod yaml of the `traffic-manager` and any pod that contains a `traffic-agent`.

- Change: Use one tunnel per connection instead of multiplexing into one tunnel. This client will still be backwards compatible with older `traffic-manager`s that only support multiplexing.

- Bugfix: Telepresence will now log that the kubernetes server version is unsupported when using a version older than 1.17.

- Bugfix: Telepresence only adds the security context when necessary: intercepting a headless service or using a numeric port with the webhook agent injector.

### 2.4.4 (September 27, 2021)

- Feature: The strategy used by traffic-manager's discovery of pod CIDRs can now be configured using the Helm chart.

- Feature: Add the command `telepresence gather-logs`, which bundles the logs for all components
  into one zip file that can then be shared in a GitHub issue, in slack, etc. Use
  `telepresence gather-logs --help` to see additional options for running the command.

- Feature: The agent injector now supports injecting Traffic Agents into pods that have unnamed ports.

- Bugfix: The traffic-manager now uses less CPU-cycles when computing the pod CIDRs.

- Bugfix: If a deployment annotated with webhook annotations is deployed before telepresence is installed, telepresence will now install an agent in that deployment before intercept

- Bugfix: Fix an issue where the traffic-manager would sometimes go into a CPU loop.

- Bugfix: The TUN-device no longer builds an unlimited internal buffer before sending it when receiving lots of TCP-packets without PSH.
  Instead, the buffer is flushed when it reaches a size of 64K.

- Bugfix: The user daemon would sometimes hang when it encountered a problem connecting to the cluster or the root daemon.

- Bugfix: Telepresence correctly reports an intercept port conflict instead of panicking with segfault.

### 2.4.3 (September 15, 2021)

- Feature: The environment variable `TELEPRESENCE_INTERCEPT_ID` is now available in the interceptor's environment.

- Bugfix: A timing related bug was fixed that sometimes caused a "daemon did not start" failure.

- Bugfix: On Windows, crash stack traces and other errors were not
  written to the log files, now they are.

- Bugfix: On Linux kernel 4.11 and above, the log file rotation now
  properly reads the birth-time of the log file. On older kernels, it
  continues to use the old behavior of using the change-time in place
  of the birth-time.

- Bugfix: Telepresence will no longer refer the user to the daemon logs for errors that aren't related to
  problems that are logged there.

- Bugfix: The overriding DNS resolver will no longer apply search paths when resolving "localhost".

- Bugfix: The cluster domain used by the DNS resolver is retrieved from the traffic-manager instead of being
  hard-coded to "cluster.local".

- Bugfix: "Telepresence uninstall --everything" now also uninstalls agents installed via mutating webhook

- Bugfix: Downloading large files during an intercept will no longer cause timeouts and hanging traffic-agent.

- Bugfix: Passing false to the intercept command's --mount flag will no longer result in a filesystem being mounted.

- Bugfix: The traffic manager will establish outbound connections in parallel instead of sequentially.

- Bugfix: The `telepresence status` command reports correct DNS settings instead of "Local IP: nil, Remote IP: nil"

### 2.4.2 (September 1, 2021)

- Feature: A new `telepresence loglevel <level>` subcommand was added that enables changing the loglevel
  temporarily for the local daemons, the `traffic-manager` and the `traffic-agents`.

- Change: The default log-level is now `info` for all components of Telepresence.

- Bugfix: The overriding DNS resolver will no longer apply search paths when resolving "localhost".

- Bugfix: The RBAC was not updated in the helm chart to enable the traffic-manager to `get` and `list`
  namespaces, which would impact users who use licensed features of the Telepresence extensions in an
  air-gapped environment.

- Bugfix: The timeout for Helm actions wasn't always respected which could cause a failing install of the
  `traffic-manager` to make the user daemon to hang indefinitely.

### 2.4.1 (August 30, 2021)

- Bugfix: Telepresence will now mount all directories from `/var/run/secrets`, not just the kubernetes.io ones.
  This allows the mounting of secrets directories such as eks.amazonaws.com (for IRSA tokens)

- Bugfix: The grpc.maxReceiveSize setting is now correctly propagated to all grpc servers.
  This allows users to mitigate a root daemon crash when sending a message over the default maximum size.

- Bugfix: Some slight fixes to the `homebrew-package.sh` script which will enable us to run
  it manually if we ever need to make homebrew point at an older version.

- Feature: Helm chart has now a feature to on demand regenerate certificate used for mutating webhook by setting value.
  `agentInjector.certificate.regenerate`

- Change: The traffic-manager now requires `get` namespace permissions to get the cluster ID instead of that value being
  passed in as an environment variable to the traffic-manager's deployment.

- Change: The traffic-manager is now installed via an embedded version of the Helm chart when `telepresence connect` is first performed on a cluster.
  This change is transparent to the user.
  A new configuration flag, `timeouts.helm` sets the timeouts for all helm operations performed by the Telepresence binary.

- Bugfix: Telepresence will initialize the default namespace from the kubeconfig on each call instead of just doing it when connecting.

- Bugfix: The timeout to keep idle outbound TCP connections alive was increased from 60 to 7200 seconds which is the same as
  the Linux `tcp_keepalive_time` default.

- Bugfix: Telepresence will now remove a socket that is the result of an ungraceful termination and retry instead of printing
  an error saying "this usually means that the process has terminated ungracefully"

- Change: Failure to report metrics is logged using loglevel info rather than error.

- Bugfix: A potential deadlock situation is fixed that sometimes caused the user daemon to hang when the user
  was logged in.

- Feature: The scout reports will now include additional metadata coming from environment variables starting with
  `TELEPRESENCE_REPORT_`.

- Bugfix: The config setting `images.agentImage` is no longer required to contain the repository. The repository is
  instead picked from `images.repository`.

- Change: The `registry`, `webhookRegistry`, `agentImage` and `webhookAgentImage` settings in the `images` group of the `config.yml`
  now get their defaults from `TELEPRESENCE_AGENT_IMAGE` and `TELEPRESENCE_REGISTRY`.

### 2.4.0 (August 4, 2021)

- Feature: There is now a native Windows client for Telepresence.
  All the same features supported by the macOS and Linux client are available on Windows.

- Feature: Telepresence can now receive messages from the cloud and raise
  them to the user when they perform certain commands.

- Bugfix: Initialization of `systemd-resolved` based DNS sets
  routing domain to improve stability in non-standard configurations.

- Bugfix: Edge case error when targeting a container by port number.
  Before if your matching/target container was at containers list index 0,
  but if there was a container at index 1 with no ports, then the
  "no ports" container would end up the selected one

- Bugfix: A `$(NAME)` reference in the agent's environment will now be
  interpolated correctly.

- Bugfix: Telepresence will no longer print an INFO level log message when
  no config.yml file is found.

- Bugfix: A panic is no longer raised when passing an argument to the
  `telepresence intercept` option `--http-match` that doesn't contain an
  equal sign.

- Bugfix: The `traffic-manager` will only send subnet updates to a
  client root daemon when the subnets actually change.

- Bugfix: The agent uninstaller now distinguishes between recoverable
  and unrecoverable failures, allowing uninstallation from manually changed
  resources

### 2.3.7 (July 23, 2021)

- Feature: An `also-proxy` entry in the Kubernetes cluster config will
  show up in the output of the `telepresence status` command.

- Feature: `telepresence login` now has an `--apikey=KEY` flag that
  allows for non-interactive logins. This is useful for headless
  environments where launching a web-browser is impossible, such as
  cloud shells, Docker containers, or CI.

- Bugfix: Dialer will now close if it gets a ConnectReject. This was
  encountered when doing an intercept without a local process running
  and would result in requests hanging indefinitely.

- Bugfix: Made `telepresence list` command faster.

- Bugfix: Mutating webhook injector correctly hides named ports for probes.

- Bugfix: Initialization of `systemd-resolved` based DNS is more stable and
  failures causing telepresence to default to the overriding resolver will no
  longer cause general DNS lookup failures.

- Bugfix: Fixed a regression introduced in 2.3.5 that caused `telepresence current-cluster-id`
  to crash.

- Bugfix: New API keys generated internally for communication with
  Ambassador Cloud no longer show up as "no description" in the
  Ambassador Cloud web UI. Existing API keys generated by older
  versions of Telepresence will still show up this way.

- Bugfix: Fixed a race condition that logging in and logging out
  rapidly could cause memory corruption or corruption of the
  `user-info.json` cache file used when authenticating with Ambassador
  Cloud.

### 2.3.6 (July 20, 2021)

- Bugfix: Fixed a regression introduced in 2.3.5 that caused preview
  URLs to not work.

- Bugfix: Fixed a regression introduced in 2.3.5 where the Traffic
  Manager's `RoleBinding` did not correctly appoint the
  `traffic-manager` `Role`, causing subnet discovery to not be able to
  work correctly.

- Bugfix: Fixed a regression introduced in 2.3.5 where the root daemon
  did not correctly read the configuration file; ignoring the user's
  configured log levels and timeouts.

- Bugfix: Fixed an issue that could cause the user daemon to crash
  during shutdown, as during shutdown it unconditionally attempted to
  close a channel even though the channel might already be closed.

### 2.3.5 (July 15, 2021)

- Feature: Telepresence no longer depends on having an external
  `kubectl` binary, which might not be present for OpenShift users
  (who have `oc` instead of `kubectl`).
- Feature: `skipLogin` can be used in the config.yml to tell the cli not to connect to cloud when using an air-gapped environment.
- Feature: The Telepresence Helm chart now supports installing multiple
  Traffic Managers in multiple namespaces. This will allow operators to
  install Traffic Managers with limited permissions that match the
  permissions restrictions that Telepresence users are subject to.
- Feature: The maximum size of messages that the client can receive over gRPC can now be configured. The gRPC default of 4MB isn't enough
  under some circumstances.
- Change: `TELEPRESENCE_AGENT_IMAGE` and `TELEPRESENCE_REGISTRY` are now only configurable via config.yml.
- Bugfix: Fixed and improved several error messages, to hopefully be
  more helpful.
- Bugfix: Fixed a DNS problem on macOS causing slow DNS lookups when connecting to a local cluster.

### 2.3.4 (July 9, 2021)

- Bugfix: Some log statements that contained garbage instead of a proper IP address now produce the correct address.
- Bugfix: Telepresence will no longer panic when multiple services match a workload.
- Bugfix: The traffic-manager will now accurately determine the service subnet by creating a dummy-service in its own namespace.
- Bugfix: Telepresence connect will no longer try to update the traffic-manager's clusterrole if the live one is identical to the desired one.
- Bugfix: The Telepresence helm chart no longer fails when installing with `--set clientRbac.namespaced=true`

### 2.3.3 (July 7, 2021)

- Feature: Telepresence now supports installing the Traffic Manager
  via Helm. This will make it easy for operators to install and
  configure the server-side components of Telepresence separately from
  the CLI (which in turn allows for better separation of permissions).

- Feature: As the `traffic-manager` can now be installed in any
  namespace via Helm, Telepresence can now be configured to look for
  the traffic manager in a namespace other than `ambassador`. This
  can be configured on a per-cluster basis.

- Feature: `telepresence intercept` now supports a `--to-pod` flag
  that can be used to port-forward sidecars' ports from an intercepted
  pod

- Feature: `telepresence status` now includes more information about
  the root daemon.

- Feature: We now do nightly builds of Telepresence for commits on release/v2 that haven't been tagged and published yet.

- Change: Telepresence no longer automatically shuts down the old
  `api_version=1` `edgectl` daemon. If migrating from such an old
  version of `edgectl` you must now manually shut down the `edgectl`
  daemon before running Telepresence. This was already the case when
  migrating from the newer `api_version=2` `edgectl`.

- Bugfix: The root daemon no longer terminates when the user daemon
  disconnects from its gRPC streams, and instead waits to be
  terminated by the CLI. This could cause problems with things not
  being cleaned up correctly.

- Bugfix: An intercept will survive deletion of the intercepted pod
  provided that another pod is created (or already exists) that can
  take over.

### 2.3.2 (June 18, 2021)

- Feature: The mutator webhook for injecting traffic-agents now
  recognizes a `telepresence.getambassador.io/inject-service-port`
  annotation to specify which port to intercept; bringing the
  functionality of the `--port` flag to users who use the mutator
  webook in order to control Telepresence via GitOps.

- Feature: Outbound connections are now routed through the intercepted
  Pods which means that the connections originate from that Pod from
  the cluster's perspective. This allows service meshes to correctly
  identify the traffic.

- Change: Inbound connections from an intercepted agent are now
  tunneled to the manager over the existing gRPC connection, instead
  of establishing a new connection to the manager for each inbound
  connection. This avoids interference from certain service mesh
  configurations.

- Change: The traffic-manager requires RBAC permissions to list Nodes,
  Pods, and to create a dummy Service in the manager's namespace.

- Change: The on-laptop client no longer requires RBAC permissions to
  list Nodes in the cluster or to create Services, as that
  functionality has been moved to the traffic-manager.

- Bugfix: Telepresence will now detect the pod CIDR ranges even if
  they are not listed in the Nodes.

- Bugfix: The list of cluster subnets that the virtual network
  interface will route is now configured dynamically and will follow
  changes in the cluster.

- Bugfix: Subnets fully covered by other subnets are now pruned
  internally and thus never superfluously added to the laptop's
  routing table.

- Change: The `trafficManagerAPI` timout default has changed from 5
  seconds to 15 seconds, in order to facilitate the extended time it
  takes for the traffic-manager to do its initial discovery of cluster
  info as a result of the above bugfixes.

- Bugfix: On macOS, files generated under `/etc/resolver/` as the
  result of using `include-suffixes` in the cluster config are now
  properly removed on quit.

- Bugfix: Telepresence no longer erroneously terminates connections
  early when sending a large HTTP response from an intercepted
  service.

- Bugfix: When shutting down the user-daemon or root-daemon on the
  laptop, `telepresence quit` and related commands no longer return
  early before everything is fully shut down. Now it can be counted
  on that by the time the command has returned that all the
  side-effects on the laptop have been cleaned up.

### 2.3.1 (June 14, 2021)

- Feature: Agents can now be installed using a mutator webhook
- Feature: DNS resolver can now be configured with respect to what IP addresses that are used, and what lookups that gets sent to the cluster.
- Feature: Telepresence can now be configured to proxy subnets that aren't part of the cluster but only accesible from the cluster.
- Change: The `trafficManagerConnect` timout default has changed from 20 seconds to 60 seconds, in order to facilitate
  the extended time it takes to apply everything needed for the mutator webhook.
- Change: Telepresence is now installable via `brew install datawire/blackbird/telepresence`
- Bugfix: Fix a bug where sometimes large transfers from services on the cluster would hang indefinitely

### 2.3.0 (June 1, 2021)

- Feature: Telepresence is now installable via brew
- Feature: `telepresence version` now also includes the version of the currently running user daemon.
- Change: A TUN-device is used instead of firewall rules for routing outbound connections.
- Change: Outbound connections now use gRPC instead of ssh, and the traffic-manager no longer has a sshd running.
- Change: The traffic-agent no longer has a sshd running. Remote volume mounts use sshfs in slave mode, talking directly to sftp.
- Change: The local DNS now routes the name lookups to intercepted agents or traffic-manager.
- Change: The default log-level for the traffic-manager and the root-daemon was changed from "debug" to "info".
- Change: The command line is now statically-linked, so it is usable on systems with different libc's.
- Bugfix: Using --docker-run no longer fail to mount remote volumes when docker runs as root.
- Bugfix: Fixed a number of race conditions.
- Bugfix: Fix a crash when there is an error communicating with the traffic-manager about Ambassador Cloud.
- Bugfix: Fix a bug where sometimes when displaying or logging a timeout error it fails to determine which configurable timeout is responsible.
- Bugfix: The root-user daemon now respects the timeouts in the normal user's configuration file.

### 2.2.2 (May 17, 2021)

- Feature: Telepresence translates legacy Telepresence commands into viable Telepresence commands.
- Bugfix: Intercepts will only look for agents that are in the same namespace as the intercept.

### 2.2.1 (April 29, 2021)

- Bugfix: Improve `ambassador` namespace detection that was trying to create the namespace even when the namespace existed, which was an undesired RBAC escalation for operators.
- Bugfix: Telepresence will now no longer generate excessive traffic trying repeatedly to exchange auth tokens with Ambassador Cloud. This could happen when upgrading from <2.1.4 if you had an expired `telepresence login` from before upgrading.
- Bugfix: `telepresence login` now correctly handles expired logins, just like all of the other subcommands.

### 2.2.0 (April 19, 2021)

- Feature: `telepresence intercept` now has the option `--docker-run` which will start a docker container with intercepted environment and volume mounts.
- Bugfix: `telepresence uninstall` can once again uninstall agents installed by older versions of Telepresence.
- Feature: Addition of `telepresence current-cluster-id` and `telepresence license` commands for using licenses with the Ambassador extension, primarily in air-gapped environments.

### 2.1.5 (April 12, 2021)

- Feature: When intercepting `--port` now supports specifying a service port or a service name. Previously, only service name was supported.
- Feature: Intercepts using `--mechanism=http` now support mTLS.
- Bugfix: One of the log messages was using the incorrect variable, which led to misleading error messages on `telepresence uninstall`.
- Bugfix: Telepresence no longer generates port names longer than 15 characters.

### 2.1.4 (April 5, 2021)

- Feature: `telepresence status` has been enhanced to provide more information. In particular, it now provides separate information on the daemon and connector processes, as well as showing login status.
- Feature: Telepresence now supports intercepting StatefulSets
- Change: Telepresence necessary RBAC has been refined to support StatefulSets and now requires "get,list,update" for StatefulSets
- Change: Telepresence no longer requires that port 1080 must be available.
- Change: Telepresence now makes use of refresh tokens to avoid requiring the user to manually log in so often.
- Bugfix: Fix race condition that occurred when intercepting a ReplicaSet while another pod was terminating in the same namespace (this fixes a transient test failure)
- Bugfix: Fix error when intercepting a ReplicaSet requires the containerPort to be hidden.
- Bugfix: `telepresence quit` no longer starts the daemon process just to shut it down.
- Bugfix: Telepresence no longer hangs the next time it's run after getting killed.
- Bugfix: Telepresence now does a better job of automatically logging in as necessary, especially with regard to expired logins.
- Bugfix: Telepresence was incorrectly looking across all namespaces for services when intercepting, but now it only looks in the given namespace. This should prevent people from running into "Found multiple services" errors when services with the same selectors existed in other namespaces.

### 2.1.3 (March 29, 2021)

- Feature: Telepresence now supports intercepting ReplicaSets (that aren't owned by a Deployment)
- Change: The --deployment (-d) flag is now --workload (-w), as we start supporting more workloads than just Deployments
- Change: Telepresence necessary RBAC has changed and now requires "delete" for Pods and "get,list,update" for ReplicaSets
- Security: Upgrade to a newer OpenSSL, to address OpenSSL CVE-2021-23840.
- Bugfix: Connecting to Minikube/Hyperkit no longer fails intermittently.
- Bugfix: Telepresence will now make /var/run/secrets/kubernetes.io available when mounting remote volumes.
- Bugfix: Hiccups in the connection to the cluster will no longer cause the connector to shut down; it now retries properly.
- Bugfix: Fix a crash when binary dependencies are missing.
- Bugfix: You can now specify a service when doing an intercept (--service), this is useful if you have two services that select on the same labels (e.g. If using Argo Rollouts do deployments)

### 2.1.2 (March 19, 2021)

- Bugfix: Uninstalling agents now only happens once per deployment instead of once per agent.
- Bugfix: The list command no longer shows agents from namespaces that aren't mapped.
- Bugfix: IPv6 routes now work and don't prevent other pfctl rules being written in macOS
- Bugfix: Pods with `hostname` and/or `subdomain` now get correct DNS-names and routes.
- Change: Service UID was added to InterceptSpec to better link intercepts and services.
- Feature: All timeouts can now be configured in a <user-config-dir>/telepresence/config.yml file

### 2.1.1 (March 12, 2021)

- Bugfix: When looking at the container to intercept, it will check if there's a better match before using a container without containerPorts.
- Bugfix: Telepresence will now map `kube-*` and `ambassador` namespaces by default.
- Bugfix: Service port declarations that lack a TargetPort field will now correctly default to using the Port field instead.
- Bugfix: Several DNS fixes. Notably, introduce a fake "tel2-search" domain that gets replaced with a dynamic DNS search when queried, which fixes DNS for Docker with no `-net host`.
- Change: Improvements to how we report the requirements for volume mounts; notably, if the requirements are not met then it defaults to `--mount=false`.
- Change: There has been substantial code cleanup in the "connector" process.

### 2.1.0 (March 8, 2021)

- Feature: Support headless services (including ExternalName), which you can use if you used "Also Proxy" in telepresence 1.
- Feature: Preview URLs can now set a layer-5 hostname (TLS-SNI and HTTP "Host" header) that is different than the layer-3 hostname (IP-address/DNS-name) that is used to dial to the ingress.
- Feature: The Ingress info will now contain a layer-5 hostname that can be used for TLS-SLI and HTTP "Host" header when accessing a service.
- Feature: Users can choose which port to intercept when intercepting a service with multiple ports.
- Bugfix: Environment variables declared with `envFrom` in the app-container are now propagated correctly to the client during intercept.
- Bugfix: The description of the `--everything` flag for the `uninstall` command was corrected.
- Bugfix: Connecting to a large cluster could take a very long time and even make the process hang. This is no longer the case.
- Bugfix: Telepresence now explicitly requires macFUSE version 4.0.5 or higher for macOS.
- Bugfix: A `tail -F <daemon log file>` no longer results in a "Permission denied" when reconnecting to the cluster.
- Change: The telepresence daemon will no longer use port 1234 for the firewall-to-SOCKS server, but will instead choose an available port dynamically.
- Change: On connect, telepresence will no longer suggest the `--mapped-namespaces` flag when the user connects to a large cluster.

### 2.0.3 (February 24, 2021)

- Feature: There is now an extension mechanism where you can tell Telepresence about different agents and what arguments they support. The new `--mechanism` flag can explicitly identify which extension to use.
- Feature: An intercept of `NAME` that is made using `--namespace=NAMESPACE` but not using `--deployment` will use `NAME` as the name of the deployment and `NAME-NAMESPACE` as the name of the intercept.
- Feature: Declare a local-only intercept for the purpose of getting direct outbound access to the intercept's namespace using boolean flag `--local-only`.
- Bugfix: Fix a regression in the DNS resolver that prevented name resolution using NAME.NAMESPACE. Instead, NAME.NAMESPACE.svc.cluster.local was required.
- Bugfix: Fixed race-condition in the agent causing attempts to dial to `:0`.
- Bugfix: It is now more strict about which agent versions are acceptable and will be more eager to apply upgrades.
- Change: Related to things now being in extensions, the `--match` flag has been renamed to `--http-match`.
- Change: Cluster connection timeout has been increased from 10s to 20s.
- Change: On connect, if telepresence detects a large cluster, it will suggest the `--mapped-namespaces` flag to the user as a way to speed it up.
- Change: The traffic-agent now has a readiness probe associated with its container.

### 2.0.2 (February 18, 2021)

- Feature: Telepresence is now capable of forwarding the intercepted Pod's volume mounts (as Telepresence 0.x did) via the `--mount` flag to `telepresence intercept`.
- Feature: Telepresence will now allow simultaneous intercepts in different namespaces.
- Feature: It is now possible for a user to limit what namespaces that will be used by the DNS-resolver and the NAT.
- Bugfix: Fix the kubectl version number check to handle version numbers with a "+" in them.
- Bugfix: Fix a bug with some configurations on macOS where we clash with mDNSResponder's use of port 53.

### 2.0.1 (February 9, 2021)

- Feature: Telepresence is now capable of forwarding the environment variables of an intercepted service (as Telepresence 0.x did) and emit them to a file as text or JSON. The environment variables will also be propagated to any command started by doing a `telepresence intercept nnn -- <command>`.
- Bugfix: A bug causing a failure in the Telepresence DNS resolver when attempting to listen to the Docker gateway IP was fixed. The fix affects Windows using a combination of Docker and WSL2 only.
- Bugfix: Telepresence now works correctly while OpenVPN is running on macOS.
- Change: The background processes `connector` and `daemon` will now use rotating logs and a common directory.
  - macOS: `~/Library/Logs/telepresence/`
  - Linux: `$XDG_CACHE_HOME/telepresence/logs/` or `$HOME/.cache/telepresence/logs/`<|MERGE_RESOLUTION|>--- conflicted
+++ resolved
@@ -20,11 +20,10 @@
   a large number of attempts to connect to a non-existing interceptor would cause stream congestion
   and an unresponsive intercept.
 
-<<<<<<< HEAD
 - Bugfix: Telepresence help message functionality without a running user daemon has been restored.
-=======
+
 - Bugfix: The `telepresence list` command no longer includes the `traffic-manager` deployment.
->>>>>>> 7e78ad04
+
 
 ### 2.7.1 (August 10, 2022)
 

---
layout: doc
weight: 1
title: "Changelog"
categories: additional-information
---

<<<<<<< HEAD
#### 0.45 (unreleased)

Bug fixes:

* The Kubernetes-side container used by Telepresence no longer runs as root.
  This will make support for OpenShift Origin easier, as well as other environments that don't want containers running as root.
  Thanks to Eli Young for the feature request.

#### 0.44 (unreleased)
=======
#### 0.44 (May 4, 2017)
>>>>>>> dc8ad52d

Bug fixes:

* `telepresence` fails with a better error if a too-old version of Python is used.
   Thanks to Victor Gdalevich for the bug report.
   ([#136](https://github.com/datawire/telepresence/issues/136))
* `telepresence` automatic bug reporting code is triggered by errors during parsing command line arguments.
* If namespace was set using `kubectl config set-context` it will no longer cause Telepresence to break.
  Thanks to spiddy for the bug report.
  ([#133](https://github.com/datawire/telepresence/issues/133))

#### 0.43 (May 3, 2017)

Features:

* `--run` lets you run a command directly as an alternative to running a shell, e.g. `telepresence --new-deployment test --run python3 myapp.py`.
* `telepresence` starts up much faster by polling more frequently and reducing unnecessary sleeps.

#### 0.42 (April 28, 2017)

Bug fixes:

* `~/.bashrc` is no longer loaded by the Telepresence shell, to ensure it doesn't break when e.g. `kubectl` is run there. Thanks to discopalevo for the bug report.
  ([#126](https://github.com/datawire/telepresence/issues/126))
* Log files are written to original path, not wherever you happen to `cd` to.
  ([#120](https://github.com/datawire/telepresence/issues/120))
* Better error messages when a custom Deployment is missing or misconfigured.
  ([#121](https://github.com/datawire/telepresence/issues/121))

#### 0.41 (April 26, 2017)

Features:

* Telepresence can run on Windows using the Windows Subsystem for Linux.

Bug fixes:

* Telepresence now sets a RAM limit on its Kubernetes pods.
* Telepresence Kubernetes pod exits faster.

Releases 0.31 to 0.40 were spent debugging release automation.

#### 0.30 (April 19, 2017)

Features:

* Telepresence can now be installed via Homebrew on OS X.

#### 0.29 (April 13, 2017)

Bug fixes:

* Fix surprising error about `umount` when shutting down on Linux.

#### 0.28 (April 13, 2017)

Features:

* Remote volumes are now accessible by the local process.
  ([#78](https://github.com/datawire/telepresence/issues/78))

#### 0.27 (April 12, 2017)

Features:

* `--context` option allows choosing a `kubectl` context.
  Thanks to Svend Sorenson for the patch.
  ([#3](https://github.com/datawire/telepresence/issues/3))

Bug fixes:

* Telepresence no longer breaks if compression is enabled in `~/.ssh/config`.
  Thanks to Svend Sorenson for the bug report.
  ([#97](https://github.com/datawire/telepresence/issues/97))

#### 0.26 (April 6, 2017)

Backwards incompatible changes:

* New requirements: openssh client and Python 3 must be installed for Telepresence to work.
  Docker is no longer required.

Features:

* Docker is no longer required to run Telepresence.
  ([#78](https://github.com/datawire/telepresence/issues/78))
* Local servers just have to listen on localhost (127.0.0.1) in order to be accessible to Kubernetes; previously they had to listen on all interfaces.
  ([#77](https://github.com/datawire/telepresence/issues/77))

0.25 failed the release process due to some sort of mysterious mistake.

#### 0.24 (April 5, 2017)

Bug fixes:

* The `KUBECONFIG` environment variable will now be respected, so long as it points at a path inside your home directory.
  ([#84](https://github.com/datawire/telepresence/issues/84))
* Errors on startup are noticed, fixing issues with hanging indefinitely in the "Starting proxy..." phase.
  ([#83](https://github.com/datawire/telepresence/issues/83))

#### 0.23 (April 3, 2017)

Bug fixes:

* Telepresence no longer uses lots of CPU busy-looping.
  Thanks to Jean-Paul Calderone for the bug report.

#### 0.22 (March 30, 2017)

Features:

* Telepresence can now interact with any Kubernetes namespace, not just the default one.
  ([#74](https://github.com/datawire/telepresence/issues/74))

Backwards incompatible changes:

* Running Docker containers locally (`--docker-run`) is no longer supported.
  This feature will be reintroduced in the future, with a different implementation, if there is user interest.
  [Add comments here](https://github.com/datawire/telepresence/issues/76) if you're interested.

#### 0.21 (March 28, 2017)
  
Bug fixes:

* Telepresence exits when connection is lost to the Kubernetes cluster, rather than hanging.
* Telepresence notices when the proxy container exits and shuts down.
  ([#24](https://github.com/datawire/telepresence/issues/24))

#### 0.20 (March 27, 2017)

Bug fixes:

* Telepresence only copies environment variables explicitly configured in the `Deployment`, rather than copying all environment variables.
* If there is more than one container Telepresence copies the environment variables from the one running the `datawire/telepresence-k8s` image, rather than the first one.
  ([#38](https://github.com/datawire/telepresence/issues/38))

#### 0.19 (March 24, 2017)

Bug fixes:

* Fixed another issue with `--run-shell` on OS X.

#### 0.18 (March 24, 2017)

Features:

* Support `--run-shell` on OS X, allowing local processes to be proxied.
* Kubernetes-side Docker image is now smaller.
  ([#61](https://github.com/datawire/telepresence/issues/61))

Bug fixes:
  
* When using `--run-shell`, allow access to the local host.
  Thanks to Jean-Paul Calderone for the bug report.
  ([#58](https://github.com/datawire/telepresence/issues/58))

#### 0.17 (March 21, 2017)

Bug fixes:

* Fix problem with tmux and wrapping when using `--run-shell`.
  Thanks to Jean-Paul Calderone for the bug report.
  ([#51](https://github.com/datawire/telepresence/issues/51))
* Fix problem with non-login shells, e.g. with gnome-terminal.
  Thanks to Jean-Paul Calderone for the bug report.
  ([#52](https://github.com/datawire/telepresence/issues/52))
* Use the Deployment's namespace, not the Deployment's spec namespace since that may not have a namespace set.
  Thanks to Jean-Paul Calderone for the patch.
* Hide torsocks messages.
  Thanks to Jean-Paul Calderone for the bug report.
  ([#50](https://github.com/datawire/telepresence/issues/50))

#### 0.16 (March 20, 2017)

Bug fixes:

* Disable `--run-shell` on OS X, hopefully temporarily, since it has issues with System Integrity Protection.
* Fix Python 3 support for running `telepresence`.

#### 0.14 (March 20, 2017)

Features:

* Added `--run-shell`, which allows proxying against local processes.
  ([#1](https://github.com/datawire/telepresence/issues/1))

#### 0.13 (March 16, 2017)

Bug fixes:

* Increase time out for pods to start up; sometimes it takes more than 30 seconds due to time to download image.

#### 0.12 (March 16, 2017)

Bug fixes:

* Better way to find matching pod for a Deployment.
  ([#43](https://github.com/datawire/telepresence/issues/43))

#### 0.11 (March 16, 2017)

Bug fixes:

* Fixed race condition that impacted `--expose`.
  ([#40](https://github.com/datawire/telepresence/issues/40))

#### 0.10 (March 15, 2017)

Bug fixes:

* Fixed race condition the first time Telepresence is run against a cluster.
  ([#33](https://github.com/datawire/telepresence/issues/33))

#### 0.9 (March 15, 2017)

Features:

* Telepresence now detects unsupported Docker configurations and complain.
  ([#26](https://github.com/datawire/telepresence/issues/26))
* Better logging from Docker processes, for easier debugging.
  ([#29](https://github.com/datawire/telepresence/issues/29))

Bug fixes:

* Fix problem on OS X where Telepresence failed to work due to inability to share default location of temporary files.
  ([#25](https://github.com/datawire/telepresence/issues/25))

#### 0.8 (March 14, 2017)

Features:

* Basic logging of what Telepresence is doing, for easier debugging.
* Check for Kubernetes and Docker on startup, so problems are caught earlier.
* Better error reporting on crashes. ([#19](https://github.com/datawire/telepresence/issues/19))

Bug fixes:

* Fixed bug where combination of `--rm` and `--detach` broke Telepresence on versions of Docker older than 1.13. Thanks to Jean-Paul Calderone for reporting the problem. ([#18](https://github.com/datawire/telepresence/issues/18))<|MERGE_RESOLUTION|>--- conflicted
+++ resolved
@@ -5,7 +5,6 @@
 categories: additional-information
 ---
 
-<<<<<<< HEAD
 #### 0.45 (unreleased)
 
 Bug fixes:
@@ -14,10 +13,7 @@
   This will make support for OpenShift Origin easier, as well as other environments that don't want containers running as root.
   Thanks to Eli Young for the feature request.
 
-#### 0.44 (unreleased)
-=======
 #### 0.44 (May 4, 2017)
->>>>>>> dc8ad52d
 
 Bug fixes:
 

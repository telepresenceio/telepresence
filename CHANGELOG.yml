--- conflicted
+++ resolved
@@ -31,17 +31,13 @@
   customizable development environments.
 items:
   - version: 2.16.2
-<<<<<<< HEAD
-    date: "2023-10-16"
+    date: "(TBD)"
     notes:
       - type: feature
         title: Brew now supports MacOS (amd64/arm64) / Linux (amd64)
         body: >-
           The brew formula can now dynamically support MacOS (amd64/arm64) / Linux (amd64) in a single formula
         docs: https://github.com/datawire/homebrew-blackbird/issues/19
-=======
-    date: "(TBD)"
-    notes:
       - type: feature
         title: Make the Telepresence client docker image configurable.
         body: >-
@@ -49,7 +45,6 @@
           the setting <code>images.clientImage</code> and will default first to the value of the environment <code>
           TELEPRESENCE_CLIENT_IMAGE</code>, and then to the value preset by the telepresence binary. This
           configuration setting is primarily intended for testing purposes.
->>>>>>> fbafb410
   - version: 2.16.1
     date: "2023-10-03"
     notes:

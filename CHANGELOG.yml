# The YAML in this file should contain:
#
# changelog: An (optional) URL to the CHANGELOG for the product.
# items: An array of releases with the following attributes:
#     - version: The (optional) version number of the release, if applicable.
#     - date: >-
#         The date of the release in the format YYYY-MM-DD.
#         If the date is (SUPERSEDED), then the release didn't happen, which means
#         that its notes belong to the next release.
#     - notes: An array of noteworthy changes included in the release, each having the following attributes:
#         - type: The type of change, one of `bugfix`, `feature`, `security` or `change`.
#         - title: A short title of the noteworthy change.
#         - body: >-
#             Two or three sentences describing the change and why it
#             is noteworthy.  This is HTML, not plain text or
#             markdown.  It is handy to use YAML's ">-" feature to
#             allow line-wrapping.
#         - image: >-
#             The URL of an image that visually represents the
#             noteworthy change.  This path is relative to the
#             `release-notes` directory; if this file is
#             `FOO/releaseNotes.yml`, then the image paths are
#             relative to `FOO/release-notes/`.
#         - docs: The path to the documentation page where additional information can be found.
#         - href: A path from the root to a resource on the getambassador website, takes precedence over a docs link.
#
# For older changes, see CHANGELOG.OLD.md
docTitle: Telepresence Release Notes
docDescription: >-
  Release notes for Telepresence by Ambassador Labs, a CNCF project
  that enables developers to iterate rapidly on Kubernetes
  microservices by arming them with infinite-scale development
  environments, access to instantaneous feedback loops, and highly
  customizable development environments.
items:
<<<<<<< HEAD
  - version: 2.21.0
    date: TBD
    notes:
      - type: feature
        title: Intercepts targeting a specific container
        body: ->
          In certain scenarios, the container owning the intercepted port differs
          from the container the intercept targets. This port owner's sole purpose
          is to route traffic from the service to the intended container, often
          using a direct localhost connection.

          This commit introduces a `--container <name>` option to the intercept
          command. While this option doesn't influence the port selection, it
          guarantees that the environment variables and mounts propagated to the
          client originate from the specified container. Additionally, if the
          `--replace` option is used, it ensures that this container is replaced.
        docs: https://telepresence.io/docs/reference/intercepts/container
=======
  - version: 2.20.1
    date: TBD
    notes:
      - type: bugfix
        title: Some workloads missing in the telepresence list output (typically replicasets owned by rollouts).
        body: ->
          Version 2.20.0 introduced a regression in the `telepresence list` command, resulting in the omission of
          all workloads that were owned by another workload. The correct behavior is to just omit those workloads
          that are owned by the supported workload kinds `Deployment`, `ReplicaSet`, `StatefulSet`, and `Rollout`.
          Furthermore, the `Rollout` kind must only be considered supported when the Argo Rollouts feature is
          enabled in the traffic-manager.
>>>>>>> 9acd3230
      - type: bugfix
        title: Allow comma separated list of daemons for the gather-logs command.
        body: ->
          The name of the `telepresence gather-logs` flag `--daemons` suggests that the argument can contain more
          than one daemon, but prior to this fix, it couldn't. It is now possible to use a comma separated
          list, e.g. `telepresence gather-logs --daemons root,user`.
  - version: 2.20.0
    date: 2024-10-03
    notes:
      - type: feature
        title: Add timestamp to telepresence_logs.zip filename.
        body: >-
          Telepresence is now capable of easily find telepresence gather-logs by certain timestamp.
      - type: feature
        title: Enable intercepts of workloads that have no service.
        body: >-
          Telepresence is now capable of intercepting workloads that have no associated service. The intercept will then target container port
          instead of a service port. The new behavior is enabled by adding a <code>telepresence.getambassador.io/inject-container-ports</code>
          annotation where the value is a comma separated list of port identifiers consisting of either the name or the port number of a container
          port, optionally suffixed with `/TCP` or `/UDP`.
        docs: https://telepresence.io/docs/reference/intercepts/cli#intercepting-without-a-service
      - type: feature
        title: Publish the OSS version of the telepresence Helm chart
        body: >-
          The OSS version of the telepresence helm chart is now available at ghcr.io/telepresenceio/telepresence-oss, and
          can be installed using the command:<br/>
          <code>helm install traffic-manager oci://ghcr.io/telepresenceio/telepresence-oss --namespace ambassador --version 2.20.0</code>
          The chart documentation is published at <a href="https://artifacthub.io/packages/helm/telepresence-oss/telepresence-oss">ArtifactHUB</a>.
        docs: https://artifacthub.io/packages/helm/telepresence-oss/telepresence-oss
      - type: feature
        title: Control the syntax of the environment file created with the intercept flag --env-file
        body: >-
          A new <code>--env-syntax &lt;syntax&gt;</code> was introduced to allow control over the syntax of the file created when using the intercept
          flag <code>--env-file &lt;file&gt;</code>. Valid syntaxes are &quot;docker&quot;, &quot;compose&quot;, &quot;sh&quot;, &quot;csh&quot;, &quot;cmd&quot;,
          and &quot;ps&quot;; where &quot;sh&quot;, &quot;csh&quot;, and &quot;ps&quot; can be suffixed with &quot;:export&quot;.
        docs: https://telepresence.io/docs/reference/environment
      - type: feature
        title: Add support for Argo Rollout workloads.
        body: >-
          Telepresence now has an opt-in support for Argo Rollout workloads.
          The behavior is controlled by `workloads.argoRollouts.enabled` Helm chart value.
          It is recommended to set the following annotation <code>telepresence.getambassador.io/inject-traffic-agent: enabled</code>
          to avoid creation of unwanted revisions.
      - type: bugfix
        title: Enable intercepts of containers that bind to podIP
        body: >-
          In previous versions, the traffic-agent would route traffic to localhost during periods when an intercept wasn't
          active. This made it impossible for an application to bind to the pod's IP, and it also meant that service meshes binding
          to the podIP would get bypassed, both during and after an intercept had been made.
          This is now changed, so that the traffic-agent instead forwards non intercepted requests to the pod's IP, thereby
          enabling the application to either bind to localhost or to that IP.
      - type: change
        title: Use ghcr.io/telepresenceio instead of docker.io/datawire for OSS images and the telemount Docker volume plugin.
        body: >-
          All OSS telepresence images and the telemount Docker plugin are now published at the public registry ghcr.io/telepresenceio
          and all references from the client and traffic-manager has been updated to use this registry
          instead of the one at docker.io/datawire.
      - title: Use nftables instead of iptables-legacy
        type: change
        body: >-
          Some time ago, we introduced iptables-legacy because users had problems using Telepresence with Fly.io where nftables
          wasn't supported by the kernel. Fly.io has since fixed this, so Telepresence will now use nftables again. This in turn,
          ensures that modern systems that lack support iptables-legacy will work.
      - type: bugfix
        title: Root daemon wouldn't start when sudo timeout was zero.
        body: >-
          The root daemon refused to start when <code>sudo</code> was configured with a <code>timestamp_timeout=0</code>.
          This was due to logic that first requested root privileges using a sudo call, and then relied on that these
          privileges were cached, so that a subsequent call using <code>--non-interactive</code> was guaranteed to succeed.
          This logic will now instead do one single sudo call, and rely solely on sudo to print an informative prompt and
          start the daemon in the background.
      - type: bugfix
        title: Detect minikube network when connecting with --docker
        body: >-
          A <code>telepresence connect --docker</code> failed when attempting to connect to a minikube that
          uses a docker driver because the containerized daemon did not have access to the <code>minikube</code>
          docker network. Telepresence will now detect an attempt to connect to that network and attach it to
          the daemon container as needed.
  - version: 2.19.1
    date: "2024-07-12"
    notes:
      - type: feature
        title: Add brew support for the OSS version of Telepresence.
        body: >-
          The Open-Source Software version of Telepresence can now be installed using the brew formula
          via <code>brew install telepresenceio/telepresence/telepresence-oss</code>.
        docs: https://github.com/telepresenceio/telepresence/issues/3609
      - type: feature
        title: Add --create-namespace flag to the telepresence helm install command.
        body: >-
          A <code>--create-namespace</code> (default <code>true</code>) flag was added to the <code>telepresence helm
          install</code> command. No attempt will be made to create a namespace for the traffic-manager if it is explicitly
          set to <code>false</code>. The command will then fail if the namespace is missing.
      - type: feature
        title: Introduce DNS fallback on Windows.
        body: >-
          A <code>network.defaultDNSWithFallback</code> config option has been introduced on Windows. It will cause the
          DNS-resolver to fall back to the resolver that was first in the list prior to when Telepresence establishes a
          connection. The option is default <code>true</code> since it is believed to give the best experience but can be
          set to <code>false</code> to restore the old behavior.
      - type: feature
        title: Brew now supports MacOS (amd64/arm64) / Linux (amd64)
        body: >-
          The brew formula can now dynamically support MacOS (amd64/arm64) / Linux (amd64) in a single formula
        docs: https://github.com/datawire/homebrew-blackbird/issues/19
      - type: feature
        title: Add ability to provide an externally-provisioned webhook secret
        body: >-
          Added <code>supplied</code> as a new option for <code>agentInjector.certificate.method</code>.
          This fully disables the generation of the Mutating Webhook's secret, allowing the chart to use the values of a
          pre-existing secret named <code>agentInjector.secret.name</code>. Previously, the install would fail when it
          attempted to create or update the externally-managed secret.
      - type: feature
        title: Let PTR query for DNS server return the cluster domain.
        body: >-
          The <code>nslookup</code> program on Windows uses a PTR query to retrieve its displayed "Server" property.
          This Telepresence DNS resolver will now return the cluster domain on such a query.
      - type: feature
        title: Add scheduler name to PODs templates.
        body: >-
          A new Helm chart value <code>schedulerName</code> has been added. With this feature, we are
          able to define some particular schedulers from Kubernetes to apply some different strategies to allocate telepresence resources,
          including the Traffic Manager and hooks pods.
      - type: bugfix
        title: Race in traffic-agent injector when using inject annotation
        body: >-
          Applying multiple deployments that used the <code>telepresence.getambassador.io/inject-traffic-agent: enabled</code> would cause
          a race condition, resulting in a large number of created pods that eventually had to be deleted, or sometimes in
          pods that didn't contain a traffic agent.
      - type: bugfix
        title: Fix configuring custom agent security context
        body: ->
          The traffic-manager helm chart will now correctly use a custom agent security context if one is provided.
  - version: 2.19.0
    date: "2024-06-15"
    notes:
      - type: feature
        title: Warn when an Open Source Client connects to an Enterprise Traffic Manager.
        body: >-
          The difference between the OSS and the Enterprise offering is not well understood, and OSS users often install
          a traffic-manager using the Helm chart published at getambassador.io. This Helm chart installs an enterprise
          traffic-manager, which is probably not what the user would expect. Telepresence will now warn when an OSS client
          connects to an enterprise traffic-manager and suggest switching to an enterprise client, or use
          <code>telepresence helm install</code> to install an OSS traffic-manager.
      - type: feature
        title: Add scheduler name to PODs templates.
        body: >-
          A new Helm chart value <code>schedulerName</code> has been added. With this feature, we are
          able to define some particular schedulers from Kubernetes to apply some different strategies to allocate telepresence resources,
          including the Traffic Manager and hooks pods.
      - type: bugfix
        title: Improve traffic-manager performance in very large clusters.
        body: ->
          The traffic-manager will now use a shared-informer when keeping track of deployments. This will significantly
          reduce the load on the Kublet in large clusters and therefore lessen the risk for the traffic-manager being
          throttled, which can lead to other problems.
      - type: bugfix
        title: Kubeconfig exec authentication failure when connecting with --docker from a WSL linux host
        body: >-
          Clusters like Amazon EKS often use a special authentication binary that is declared in the kubeconfig using an
          <code>exec</code> authentication strategy. This binary is normally not available inside a container. Consequently,
          a modified kubeconfig is used when <code>telepresence connect --docker</code> executes, appointing a <code>kubeauth
          </code> binary which instead retrieves the authentication from a port on the Docker host that communicates with another
          process outside of Docker. This process then executes the original <code>exec</code> command to retrieve the necessary
          credentials.

          This setup was problematic when using WSL, because even though <code>telepresence connect --docker</code> was executed on
          a Linux host, the Docker host available from <code>host.docker.internal</code> that the <code>kubeauth</code> connected to
          was the Windows host running Docker Desktop. The fix for this was to use the local IP of the default route instead of
          <code>host.docker.internal</code> when running under WSL..
  - version: 2.18.6
    date: (SUPERSEDED)
    notes:
      - type: bugfix
        title: Fix bug in workload cache, causing endless recursion when a workload uses the same name as its owner.
        body: >-
          The workload cache was keyed by name and namespace, but not by kind, so a workload named the same as its
          owner workload would be found using the same key. This led to the workload finding itself when looking up
          its owner, which in turn resulted in an endless recursion when searching for the topmost owner.
      - type: bugfix
        title: FailedScheduling events mentioning node availability considered fatal when waiting for agent to arrive.
        body: >-
          The traffic-manager considers some events as fatal when waiting for a traffic-agent to arrive after an injection
          has been initiated. This logic would trigger on events like &quot;Warning FailedScheduling 0/63 nodes are
          available&quot; although those events indicate a recoverable condition and kill the wait. This is now fixed so
          that the events are logged but the wait continues.
  - version: 2.18.5
    date: (SUPERSEDED)
    notes:
      - type: bugfix
        title: Improve how the traffic-manager resolves DNS when no agent is installed.
        body: >-
          The traffic-manager is typically installed into a namespace different from the one that clients are
          connected to. It's therefore important that the traffic-manager adds the client's namespace when
          resolving single label names in situations where there are any agents to dispatch the DNS query to.
      - type: change
        title: Removal of ability import legacy artifact into Helm.
        body: >-
          A helm install would make attempts to find manually installed artifacts and make them managed by
          Helm by adding the necessary labels and annotations. This was important when the Helm chart was first
          introduced but is far less so today, and this legacy import was therefore removed.
      - type: bugfix
        title: Docker aliases deprecation caused failure to detect Kind cluster.
        body: >-
          The logic for detecting if a cluster is a local Kind cluster, and therefore needs some special attention when
          using <code>telepresence connect --docker</code>, relied on the presence of <code>Aliases</code> in the Docker
          network that a Kind cluster sets up. In Docker versions from 26 and up, this value is no longer used, but the
          corresponding info can instead be found in the new <code>DNSNames</code> field.
        docs: https://docs.docker.com/engine/deprecated/#container-short-id-in-network-aliases-field
      - type: bugfix
        title: Include svc as a top-level domain in the DNS resolver.
        body: >-
          It's not uncommon that use-cases involving Kafka or other middleware use FQNs that end with
          &quot;svc&quot;. The core-DNS resolver in Kubernetes can resolve such names. With this bugfix,
          the Telepresence DNS resolver will also be able to resolve them, and thereby remove the need
          to add &quot;.svc&quot; to the include-suffix list.
        docs: https://github.com/telepresenceio/telepresence/issues/2814
      - type: feature
        title: Add ability to enable/disable the mutating webhook.
        body: >-
          A new Helm chart boolean value <code>agentInjector.enable</code> has been added that controls the agent-injector
          service and its associated mutating webhook. If set to <code>false</code>, the service, the webhook, and the
          secrets and certificates associated with it, will no longer be installed.
      - type: feature
        title: Add ability to mount a webhook secret.
        body: >-
          A new Helm chart value <code>agentInjector.certificate.accessMethod</code> which can be set to <code>watch</code>
          (the default) or <code>mount</code> has been added. The <code>mount</code> setting is intended for clusters with
          policies that prevent containers from doing a <code>get</code>, <code>list</code> or <code>watch</code> of a
          <code>Secret</code>, but where a latency of up to 90 seconds is acceptable between the time the secret is
          regenerated and the agent-injector picks it up.
      - type: feature
        title: Make it possible to specify ignored volume mounts using path prefix.
        body: >-
          Volume mounts like <code>/var/run/secrets/kubernetes.io</code> are not declared in the workload. Instead, they
          are injected during pod-creation and their names are generated. It is now possible to ignore such mounts using a
          matching path prefix.
      - type: feature
        title: Make the telemount Docker Volume plugin configurable
        body: >-
          A <code>telemount</code> object was added to the <code>intercept</code> object in <code>config.yml</code>
          (or Helm value <code>client.intercept</code>), so that the automatic download and installation of this plugin can
          be fully customised.
      - type: feature
        title: Add option to load the kubeconfig yaml from stdin during connect.
        body: >-
          This allows another process with a kubeconfig already loaded in memory
          to directly pass it to <code>telepresence connect</code> without needing a separate
          file. Simply use a dash "-" as the filename for the <code>--kubeconfig</code> flag.
      - type: feature
        title: Add ability to specify agent security context.
        body: >-
          A new Helm chart value <code>agent.securityContext</code> that will allow configuring the security context of
          the injected traffic agent.  The value can be set to a valid Kubernetes securityContext object, or can be set
          to an empty value (<code>{}</code>) to ensure the agent has no defined security context.  If no value is specified,
          the traffic manager will set the agent's security context to the same as the first container's of the workload
          being injected into.
      - type: change
        title: Tracing is no longer enabled by default.
        body: >-
          Tracing must now be enabled explicitly in order to use the <code>telepresence gather-traces</code>
          command.
      - type: change
        title: Removal of timeouts that are no longer in use
        body: >-
          The <code>config.yml</code> values <code>timeouts.agentInstall</code> and <code>timeouts.apply</code> haven't
          been in use since versions prior to 2.6.0, when the client was responsible for installing the traffic-agent.
          These timeouts are now removed from the code-base, and a warning will be printed when attempts are made to use
          them.
      - type: bugfix
        title: Search all private subnets to find one open for dnsServerSubnet
        body: >-
          This resolves a bug that did not test all subnets in a private range, sometimes resulting in the warning,
          "DNS doesn't seem to work properly."
  - version: 2.18.4
    date: (SUPERSEDED)
    notes:
      - type: bugfix
        title: Docker aliases deprecation caused failure to detect Kind cluster.
        body: >-
          The logic for detecting if a cluster is a local Kind cluster, and therefore needs some special attention when
          using <code>telepresence connect --docker</code>, relied on the presence of <code>Aliases</code> in the Docker
          network that a Kind cluster sets up. In Docker versions from 26 and up, this value is no longer used, but the
          corresponding info can instead be found in the new <code>DNSNames</code> field.
  - version: 2.18.3
    date: (SUPERSEDED)
    notes:
      - type: bugfix
        title: Creation of individual pods was blocked by the agent-injector webhook.
        body: >-
          An attempt to create a pod was blocked unless it was provided by a workload. Hence, commands like
          <code>kubectl run -i busybox --rm --image=curlimages/curl --restart=Never -- curl echo-easy.default</code>
          would be blocked from executing.
  - version: 2.18.2
    date: (SUPERSEDED)
    notes:
      - type: bugfix
        title: Fix panic due to root daemon not running.
        body: >-
          If a <code>telepresence connect</code> was made at a time when the root daemon was not running (an abnormal
          condition) and a subsequent intercept was then made, a panic would occur when the port-forward to the agent
          was set up. This is now fixed so that the initial <code>telepresence connect</code> is refused unless the root
          daemon is running.
  - version: 2.18.1
    date: (SUPERSEDED)
    notes:
      - type: bugfix
        title: Get rid of telemount plugin stickiness
        body: >-
          The <code>datawire/telemount</code> that is automatically downloaded and installed, would never be
          updated once the installation was made. Telepresence will now check for the latest release of the
          plugin and cache the result of that check for 24 hours. If a new version arrives, it will be
          installed and used.
      - type: bugfix
        title: Use route instead of address for CIDRs with masks that don't allow "via"
        body: >-
          A CIDR with a mask that leaves less than two bits (/31 or /32 for IPv4)
          cannot be added as an address to the VIF, because such addresses must
          have bits allowing a "via" IP.

          The logic was modified to allow such CIDRs to become static routes, using the
          VIF base address as their "via", rather than being VIF addresses in their own right.
      - type: bugfix
        title: Containerized daemon created cache files owned by root
        body: >-
          When using <code>telepresence connect --docker</code> to create a containerized daemon, that
          daemon would sometimes create files in the cache that were owned by root, which then caused
          problems when connecting without the <code>--docker</code> flag.
      - type: bugfix
        title: Remove large number of requests when traffic-manager is used in large clusters.
        body: >-
          The traffic-manager would make a very large number of API requests during cluster start-up
          or when many services were changed for other reasons. The logic that did this was refactored
          and the number of queries were significantly reduced.
      - type: bugfix
        title: Don't patch probes on replaced containers.
        body: >-
          A container that is being replaced by a <code>telepresence intercept --replace</code>
          invocation will have no liveness-, readiness, nor startup-probes. Telepresence didn't
          take this into consideration when injecting the traffic-agent, but now it will refrain
          from patching symbolic port names of those probes.
      - type: bugfix
        title: Don't rely on context name when deciding if a kind cluster is used.
        body: >-
          The code that auto-patches the kubeconfig when connecting to a kind cluster from within
          a docker container, relied on the context name starting with "kind-", but although all
          contexts created by kind have that name, the user is still free to rename it or to create
          other contexts using the same connection properties. The logic was therefore changed
          to instead look for a loopback service address.
  - version: 2.18.0
    date: "2024-02-09"
    notes:
      - type: feature
        title: Include the image for the traffic-agent in the output of the version and status commands.
        body: >-
          The version and status commands will now output the image that the traffic-agent will be using when injected
          by the agent-injector.
      - type: feature
        title: Custom DNS using the client DNS resolver.
        body: >-
          <p>A new <code>telepresence connect --proxy-via CIDR=WORKLOAD</code> flag was introduced, allowing Telepresence
          to translate DNS responses matching specific subnets into virtual IPs that are used locally. Those virtual IPs
          are then routed (with reverse translation) via the pod's of a given workload. This makes it possible to handle
          custom DNS servers that resolve domains into loopback IPs. The flag may also be used in cases where the
          cluster's subnets are in conflict with the workstation's VPN.</p>
          <p>The CIDR can also be a symbolic name that identifies a subnet or list of subnets:</p><table><tbody>
          <tr><td><code>also</code></td><td>All subnets added with --also-proxy</td></tr>
          <tr><td><code>service</code></td><td>The cluster's service subnet</td></tr>
          <tr><td><code>pods</code></td><td>The cluster's pod subnets.</td></tr>
          <tr><td><code>all</code></td><td>All of the above.</td></tr>
          </tbody></table>
      - type: bugfix
        title: Ensure that agent.appProtocolStrategy is propagated correctly.
        body: >-
          The <code>agent.appProtocolStrategy</code> was inadvertently dropped when moving license related code fromm the
          OSS repository the repository for the Enterprise version of Telepresence. It has now been restored.
      - type: bugfix
        title: Include non-default zero values in output of telepresence config view.
        body: >-
          The <code>telepresence config view</code> command will now print zero values in the output when
          the default for the value is non-zero.
      - type: bugfix
        title: Restore ability to run the telepresence CLI in a docker container.
        body: >-
          The improvements made to be able to run the telepresence daemon in docker
          using <code>telepresence connect --docker</code> made it impossible to run
          both the CLI and the daemon in docker. This commit fixes that and
          also ensures that the user- and root-daemons are merged in this
          scenario when the container runs as root.
      - type: bugfix
        title: Remote mounts when intercepting with the --replace flag.
        body: >-
          A <code>telepresence intercept --replace</code> did not correctly mount all volumes, because when the
          intercepted container was removed, its mounts were no longer visible to the agent-injector when it
          was subjected to a second invocation. The container is now kept in place, but with an image that
          just sleeps infinitely.
      - type: bugfix
        title: Intercepting with the --replace flag will no longer require all subsequent intercepts to use --replace.
        body: >-
          A <code>telepresence intercept --replace</code> will no longer switch the mode of the intercepted workload,
          forcing all subsequent intercepts on that workload to use <code>--replace</code> until the agent is
          uninstalled. Instead, <code>--replace</code> can be used interchangeably just like any other intercept flag.
      - type: bugfix
        title: Kubeconfig exec authentication with context names containing colon didn't work on Windows
        body: >-
          The logic added to allow the root daemon to connect directly to the cluster using the user daemon as a proxy
          for exec type authentication in the kube-config, didn't take into account that a context name sometimes
          contains the colon ":" character. That character cannot be used in filenames on windows because it is the
          drive letter separator.
      - type: bugfix
        title: Provide agent name and tag as separate values in Helm chart
        body: >-
          The <code>AGENT_IMAGE</code> was a concatenation of the agent's name and tag. This is now changed so that the
          env instead contains an <code>AGENT_IMAGE_NAME</code> and <code>AGENT_INAGE_TAG</code>. The <code>AGENT_IMAGE
          </code> is removed. Also, a new env <code>REGISTRY</code> is added, where the registry of the traffic-
          manager image is provided. The <code>AGENT_REGISTRY</code> is no longer required
          and will default to <code>REGISTRY</code> if not set.
      - type: bugfix
        title: Environment interpolation expressions were prefixed twice.
        body: >-
          Telepresence would sometimes prefix environment interpolation expressions in the traffic-agent twice so
          that an expression that looked like <code>$(SOME_NAME)</code> in the app-container, ended up as <code>
          $(_TEL_APP_A__TEL_APP_A_SOME_NAME)</code> in the corresponding expression in the traffic-agent.
      - type: bugfix
        title: Panic in root-daemon on darwin workstations with full access to cluster network.
        body: >-
          A darwin machine with full access to the cluster's subnets will never create a TUN-device, and a check was
          missing if the device actually existed, which caused a panic in the root daemon.
      - type: bugfix
        title: Show allow-conflicting-subnets in telepresence status and telepresence config view.
        body: >-
          The <code>telepresence status</code> and <code>telepresence config view</code> commands didn't show the
          <code>allowConflictingSubnets</code> CIDRs because the value wasn't propagated correctly to the CLI.
      - type: feature
        title: It is now possible use a host-based connection and containerized connections simultaneously.
        body: >-
          Only one host-based connection can exist because that connection will alter the DNS to reflect the namespace
          of the connection. but it's now possible to create additional connections using <code>--docker</code> while
          retaining the host-based connection.
      - type: feature
        title: Ability to set the hostname of a containerized daemon.
        body: >-
          The hostname of a containerized daemon defaults to be the container's ID in Docker. You now can override the
          hostname using <code>telepresence connect --docker --hostname &lt;a name&gt;</code>.
      - type: feature
        title: New <code>--multi-daemon</code>flag to enforce a consistent structure for the status command output.
        body: >-
          The output of the <code>telepresence status</code> when using <code>--output json</code> or <code>--output
          yaml</code> will either show an object where the <code>user_daemon</code> and <code>root_daemon</code>
          are top level elements, or when multiple connections are used, an object where a <code>connections</code>
          list contains objects with those daemons. The flag <code>--multi-daemon</code> will enforce the latter
          structure even when only one daemon is connected so that the output can be parsed consistently. The reason
          for keeping the former structure is to retain backward compatibility with existing parsers.
      - type: bugfix
        title: Make output from telepresence quit more consistent.
        body: >-
          A quit (without -s) just disconnects the host user and root daemons but will quit a container based daemon.
          The message printed was simplified to remove some have/has is/are errors caused by the difference.
      - type: bugfix
        title: "Fix &quot;tls: bad certificate&quot; errors when refreshing the mutator-webhook secret"
        body: >-
          The <code>agent-injector</code> service will now refresh the secret used by the <code>mutator-webhook</code>
          each time a new connection is established, thus preventing the certificates to go out-of-sync when
          the secret is regenerated.
      - type: bugfix
        title: Keep telepresence-agents configmap in sync with pod states.
        body: >-
          An intercept attempt that resulted in a timeout due to failure of injecting the traffic-agent left the
          <code>telepresence-agents</code> configmap in a state that indicated that an agent had been added, which
          caused problems for subsequent intercepts after the problem causing the first failure had been fixed.
      - type: bugfix
        title: The <code>telepresence status</code> command will now report the status of all running daemons.
        body: >-
          A <code>telepresence status</code>, issued when multiple containerized daemons were active, would error with
          &quot;multiple daemons are running, please select one using the --use &lt;match&gt; flag&quot;. This is now
          fixed so that the command instead reports the status of all running daemons.
      - type: bugfix
        title: The <code>telepresence version</code> command will now report the version of all running daemons.
        body: >-
          A <code>telepresence version</code>, issued when multiple containerized daemons were active, would error with
          &quot;multiple daemons are running, please select one using the --use &lt;match&gt; flag&quot;. This is now
          fixed so that the command instead reports the version of all running daemons.
      - type: bugfix
        title: Multiple containerized daemons can now be disconnected using <code>telepresence quit -s</code>
        body: >-
          A <code>telepresence quit -s</code>, issued when multiple containerized daemons were active, would error with
          &quot;multiple daemons are running, please select one using the --use &lt;match&gt; flag&quot;. This is now
          fixed so that the command instead quits all daemons.
      - type: bugfix
        title: The DNS search path on Windows is now restored when Telepresence quits
        body: >-
          The DNS search path that Telepresence uses to simulate the DNS lookup functionality in the connected
          cluster namespace was not removed by a <code>telepresence quit</code>, resulting in connectivity problems
          from the workstation. Telepresence will now remove the entries that it has added to the search list when
          it quits.
      - type: bugfix
        title: The user-daemon would sometimes get killed when used by multiple simultaneous CLI clients.
        body: >-
          The user-daemon would die with a fatal &quot;fatal error: concurrent map writes&quot; error in the
          <code>connector.log</code>, effectively killing the ongoing connection.
      - type: bugfix
        title: Multiple services ports using the same target port would not get intercepted correctly.
        body: >-
          Intercepts didn't work when multiple service ports were using the same container port. Telepresence would
          think that one of the ports wasn't intercepted and therefore disable the intercept of the container port.
      - type: bugfix
        title: Root daemon refuses to disconnect.
        body: >-
          The root daemon would sometimes hang forever when attempting to disconnect due to a deadlock in
          the VIF-device.
      - type: bugfix
        title: Fix panic in user daemon when traffic-manager was unreachable
        body: >-
          The user daemon would panic if the traffic-manager was unreachable. It will now instead report
          a proper error to the client.
      - type: change
        title: Removal of backward support for versions predating 2.6.0
        body: >-
          The telepresence helm installer will no longer discover and convert workloads that were modified by versions
          prior to 2.6.0. The traffic manager will and no longer support the muxed tunnels used in versions prior to
          2.5.0.
  - version: 2.17.0
    date: "2023-11-14"
    notes:
      - type: feature
        title: Additional Prometheus metrics to track intercept/connect activity
        body: >-
          This feature adds the following metrics to the Prometheus endpoint: <code>connect_count</code>,
          <code>connect_active_status</code>, <code>intercept_count</code>, and <code>intercept_active_status</code>.
          These are labeled by client/install_id.
          Additionally, the <code>intercept_count</code> metric has been renamed to <code>active_intercept_count</code>
          for clarity.
      - type: feature
        title: Make the Telepresence client docker image configurable.
        body: >-
          The docker image used when running a Telepresence intercept in docker mode can now be configured using
          the setting <code>images.clientImage</code> and will default first to the value of the environment <code>
          TELEPRESENCE_CLIENT_IMAGE</code>, and then to the value preset by the telepresence binary. This
          configuration setting is primarily intended for testing purposes.
      - type: feature
        title: Use traffic-agent port-forwards for outbound and intercepted traffic.
        body: >-
          The telepresence TUN-device is now capable of establishing direct port-forwards to a traffic-agent in the
          connected namespace. That port-forward is then used for all outbound traffic to the device, and also for
          all traffic that arrives from intercepted workloads. Getting rid of the extra hop via the traffic-manager
          improves performance and reduces the load on the traffic-manager. The feature can only be used if the client
          has Kubernetes port-forward permissions to the connected namespace. It can be disabled by setting <code>
          cluster.agentPortForward</code> to <code>false</code> in <code>config.yml</code>.
      - type: feature
        title: Improve outbound traffic performance.
        body: >-
          The root-daemon now communicates directly with the traffic-manager instead of routing all outbound traffic
          through the user-daemon. The root-daemon uses a patched kubeconfig where <code>exec</code> configurations to
          obtain credentials are dispatched to the user-daemon. This to ensure that all authentication plugins will
          execute in user-space. The old behavior of routing everything through the user-daemon can be restored by
          setting <code>cluster.connectFromRootDaemon</code> to <code>false</code> in <code>config.yml</code>.
      - type: feature
        title: New networking CLI flag --allow-conflicting-subnets
        body: >-
          telepresence connect (and other commands that kick off a connect) now accepts an --allow-conflicting-subnets
          CLI flag. This is equivalent to client.routing.allowConflictingSubnets in the helm chart, but can be specified
          at connect time. It will be appended to any configuration pushed from the traffic manager.
      - type: change
        title: Warn if large version mismatch between traffic manager and client.
        body: >-
          Print a warning if the minor version diff between the client and the traffic manager is greater than three.
      - type: change
        title: The authenticator binary was removed from the docker image.
        body: >-
          The <code>authenticator</code> binary, used when serving proxied <code>exec</code> kubeconfig credential
          retrieval, has been removed. The functionality was instead added as a subcommand to the <code>telepresence
          </code> binary.
  - version: 2.16.1
    date: "2023-10-12"
    notes:
      - type: feature
        title: Add --docker-debug flag to the telepresence intercept command.
        body: >-
          This flag is similar to <code>--docker-build</code> but will start the container with more relaxed security
          using the <code>docker run</code> flags <code>--security-opt apparmor=unconfined --cap-add SYS_PTRACE</code>.
      - type: feature
        title: Add a --export option to the telepresence connect command.
        body: >-
          In some situations it is necessary to make some ports available to the
          host from a containerized telepresence daemon. This commit adds a
          repeatable <code>--expose &lt;docker port exposure&gt;</code> flag to the connect
          command.
      - type: feature
        title: Prevent agent-injector webhook from selecting from kube-xxx namespaces.
        body: >-
          The <code>kube-system</code> and <code>kube-node-lease</code> namespaces should not be affected by a
          global agent-injector webhook by default. A default <code>namespaceSelector</code> was therefore added
          to the Helm Chart <code>agentInjector.webhook</code> that contains a <code>NotIn</code> preventing those
          namespaces from being selected.
      - type: bugfix
        title: Backward compatibility for pod template TLS annotations.
        body: >-
          Users of Telepresence &lt; 2.9.0 that make use of the pod template TLS annotations were unable to upgrade because
          the annotation names have changed (now prefixed by "telepresence."), and the environment expansion of the
          annotation values was dropped. This fix restores support for the old names (while retaining the new ones) and
          the environment expansion.
      - type: security
        title: Built with go 1.21.3
        body: >-
          Built Telepresence with go 1.21.3 to address CVEs.
      - type: bugfix
        title: Match service selector against pod template labels
        body: >-
          When listing intercepts (typically by calling <code>telepresence list</code>) selectors of services are matched
          against workloads. Previously the match was made against the labels of the workload, but now they are matched
          against the labels pod template of the workload. Since the service would actually be matched against pods this
          is more correct. The most common case when this makes a difference is that statefulsets now are listed when they should.
  - version: 2.16.0
    date: "2023-10-02"
    notes:
      - type: bugfix
        title: The helm sub-commands will no longer start the user daemon.
        body: >-
          The <code>telepresence helm install/upgrade/uninstall</code> commands will no longer start the telepresence
          user daemon because there's no need to connect to the traffic-manager in order for them to execute.
      - type: bugfix
        title: Routing table race condition
        body: >-
          A race condition would sometimes occur when a Telepresence TUN device was deleted and another created in rapid
          succession that caused the routing table to reference interfaces that no longer existed.
      - type: bugfix
        title: Stop lingering daemon container
        body: >-
          When using <code>telepresence connect --docker</code>, a lingering container could be present, causing errors
          like &quot;The container name NN is already in use by container XX ...&quot;. When this happens, the connect
          logic will now give the container some time to stop and then call <code>docker stop NN</code> to stop it
          before retrying to start it.
      - type: bugfix
        title: Add file locking to the Telepresence cache
        body: >-
          Files in the Telepresence cache are accesses by multiple processes. The processes will now use advisory
          locks on the files to guarantee consistency.
      - type: change
        title: Lock connection to namespace
        body: >-
          The behavior changed so that a connected Telepresence client is bound to a namespace. The namespace can then
          not be changed unless the client disconnects and reconnects. A connection is also given a name. The default
          name is composed from <code>&lt;kube context name&gt;-&lt;namespace&gt;</code> but can be given explicitly
          when connecting using <code>--name</code>. The connection can optionally be identified using the option
          <code>--use &lt;name match&gt;</code> (only needed when docker is used and more than one connection is active).
      - type: change
        title: Deprecation of global --context and --docker flags.
        body: >-
          The global flags <code>--context</code> and <code>--docker</code> will now be considered deprecated unless used
          with commands that accept the full set of Kubernetes flags (e.g. <code>telepresence connect</code>).
      - type: change
        title: Deprecation of the --namespace flag for the intercept command.
        body: >-
          The <code>--namespace</code> flag is now deprecated for <code>telepresence intercept</code> command. The flag can instead
          be used with all commands that accept the full set of Kubernetes flags (e.g. <code>telepresence connect</code>).
      - type: change
        title: Legacy code predating version 2.6.0 was removed.
        body: >-
          The telepresence code-base still contained a lot of code that would modify workloads instead of relying on
          the mutating webhook installer when a traffic-manager version predating version 2.6.0 was discovered. This
          code has now been removed.
      - type: feature
        title: Add `telepresence list-namespaces` and `telepresence list-contexts` commands
        body: >-
          These commands can be used to check accessible namespaces and for automation.
      - type: change
        title: Implicit connect warning
        body: >-
          A deprecation warning will be printed if a command other than <code>telepresence connect</code> causes an
          implicit connect to happen. Implicit connects will be removed in a future release.
  - version: 2.15.1
    date: "2023-09-06"
    notes:
      - type: security
        title: Rebuild with go 1.21.1
        body: >-
          Rebuild Telepresence with go 1.21.1 to address CVEs.
      - type: security
        title: Set security context for traffic agent
        body: >-
          Openshift users reported that the traffic agent injection was failing due to a missing security context.
  - version: 2.15.0
    date: "2023-08-29"
    notes:
      - type: security
        title: Add ASLR to telepresence binaries
        body: >-
          ASLR hardens binary sercurity against fixed memory attacks.
      - type: feature
        title: Added client builds for arm64 architecture.
        body: >-
          Updated the release workflow files in github actions to including building and publishing the client binaries for arm64 architecture.
        docs: https://github.com/telepresenceio/telepresence/issues/3259
      - type: bugfix
        title: KUBECONFIG env var can now be used with the docker mode.
        body: >-
          If provided, the KUBECONFIG environment variable was passed to the kubeauth-foreground service as a parameter.
          However, since it didn't exist, the CLI was throwing an error when using <code>telepresence connect --docker</code>.
        docs: https://github.com/telepresenceio/telepresence/pull/3300
      - type: bugfix
        title: Fix deadlock while watching workloads
        body: >-
          The <code>telepresence list --output json-stream</code> wasn't releasing the session's lock after being
          stopped, including with a <code>telepresence quit</code>. The user could be blocked as a result.
        docs: https://github.com/telepresenceio/telepresence/pull/3298
      - type: bugfix
        title: Change json output of telepresence list command
        body: >-
          Replace deprecated info in the JSON output of the telepresence list command.
  - version: 2.14.4
    date: "2023-08-21"
    notes:
      - type: bugfix
        title: Nil pointer exception when upgrading the traffic-manager.
        body: >-
          Upgrading the traffic-manager using <code>telepresence helm upgrade</code> would sometimes
          result in a helm error message <q>executing "telepresence/templates/intercept-env-configmap.yaml"
          at &lt;.Values.intercept.environment.excluded&gt;: nil pointer evaluating interface {}.excluded"</q>
        docs: https://github.com/telepresenceio/telepresence/issues/3313
  - version: 2.14.2
    date: "2023-07-26"
    notes:
      - type: bugfix
        title: Telepresence now use the OSS agent in its latest version by default.
        body: >-
          The traffic manager admin was forced to set it manually during the chart installation.
        docs: https://github.com/telepresenceio/telepresence/issues/3271
  - version: 2.14.1
    date: "2023-07-07"
    notes:
      - type: feature
        title: Envoy's http idle timout is now configurable.
        body: >-
          A new <code>agent.helm.httpIdleTimeout</code> setting was added to the Helm chart that controls
          the proprietary Traffic agent's http idle timeout. The default of one hour, which in some situations
          would cause a lot of resource consuming and lingering connections, was changed to 70 seconds.
      - type: feature
        title: Add more gauges to the Traffic manager's Prometheus client.
        body: >-
          Several gauges were added to the Prometheus client to make it easier to monitor
          what the Traffic manager spends resources on.
      - type: feature
        title: Agent Pull Policy
        body: >-
          Add option to set traffic agent pull policy in helm chart.
      - type: bugfix
        title: Resource leak in the Traffic manager.
        body: >-
          Fixes a resource leak in the Traffic manager caused by lingering tunnels between the clients and
          Traffic agents. The tunnels are now closed correctly when terminated from the side that created them.
      - type: bugfix
        title: Fixed problem setting traffic manager namespace using the kubeconfig extension.
        body: >-
          Fixes a regression introduced in version 2.10.5, making it impossible to set the traffic-manager namespace
          using the telepresence.io kubeconfig extension.
        docs: https://www.getambassador.io/docs/telepresence/latest/reference/config#manager
  - version: 2.14.0
    date: "2023-06-12"
    notes:
      - type: feature
        title: DNS configuration now supports excludes and mappings.
        body: >-
          The DNS configuration now supports two new fields, excludes and mappings. The excludes field allows you to
          exclude a given list of hostnames from resolution, while the mappings field can be used to resolve a hostname with
          another.
        docs: https://github.com/telepresenceio/telepresence/pull/3172

      - type: feature
        title: Added the ability to exclude environment variables
        body: >-
          Added a new config map that can take an array of environment variables that will
          then be excluded from an intercept that retrieves the environment of a pod.

      - type: bugfix
        title: Fixed traffic-agent backward incompatibility issue causing lack of remote mounts
        body: >-
          A traffic-agent of version 2.13.3 (or 1.13.15) would not propagate the directories under
          <code>/var/run/secrets</code> when used with a traffic manager older than 2.13.3.

      - type: bugfix
        title: Fixed race condition causing segfaults on rare occasions when a tunnel stream timed out.
        body: >-
          A context cancellation could sometimes be trapped in a stream reader, causing it to incorrectly return
          an undefined message which in turn caused the parent reader to panic on a <code>nil</code> pointer reference.
        docs: https://github.com/telepresenceio/telepresence/pull/2963

      - type: change
        title: Routing conflict reporting.
        body: >-
          Telepresence will now attempt to detect and report routing conflicts with other running VPN software on client machines.
          There is a new configuration flag that can be tweaked to allow certain CIDRs to be overridden by Telepresence.

      - type: change
        title: test-vpn command deprecated
        body: >-
          Running telepresence test-vpn will now print a deprecation warning and exit. The command will be removed in a future release.
          Instead, please configure telepresence for your VPN's routes.
  - version: 2.13.3
    date: "2023-05-25"
    notes:
      - type: feature
        title: Add imagePullSecrets to hooks
        body: >-
          Add .Values.hooks.curl.imagePullSecrets and .Values.hooks curl.imagePullSecrets to Helm values.
        docs: https://github.com/telepresenceio/telepresence/pull/3079

      - type: change
        title: Change reinvocation policy to Never for the mutating webhook
        body: >-
          The default setting of the reinvocationPolicy for the mutating webhook dealing with agent injections changed from Never to IfNeeded.

      - type: bugfix
        title: Fix mounting fail of IAM roles for service accounts web identity token
        body: >-
          The eks.amazonaws.com/serviceaccount volume injected by EKS is now exported and remotely mounted during an intercept.
        docs: https://github.com/telepresenceio/telepresence/issues/3166

      - type: bugfix
        title: Correct namespace selector for cluster versions with non-numeric characters
        body: >-
          The mutating webhook now correctly applies the namespace selector even if the cluster version contains non-numeric characters. For example, it can now handle versions such as Major:"1", Minor:"22+".
        docs: https://github.com/telepresenceio/telepresence/pull/3184

      - type: bugfix
        title: Enable IPv6 on the telepresence docker network
        body: >-
          The "telepresence" Docker network will now propagate DNS AAAA queries to the Telepresence DNS resolver when it runs in a Docker container.
        docs: https://github.com/telepresenceio/telepresence/issues/3179

      - type: bugfix
        title: Fix the crash when intercepting with --local-only and --docker-run
        body: >-
          Running telepresence intercept --local-only --docker-run no longer  results in a panic.
        docs: https://github.com/telepresenceio/telepresence/issues/3171

      - type: bugfix
        title: Fix incorrect error message with local-only mounts
        body: >-
          Running telepresence intercept --local-only --mount false no longer results in an incorrect error message saying "a local-only intercept cannot have mounts".
        docs: https://github.com/telepresenceio/telepresence/issues/3171

      - type: bugfix
        title: specify port in hook urls
        body: >-
          The helm chart now correctly handles custom agentInjector.webhook.port that was not being set in hook URLs.
        docs: https://github.com/telepresenceio/telepresence/pull/3161

      - type: bugfix
        title: Fix wrong default value for disableGlobal and agentArrival
        body: >-
          Params .intercept.disableGlobal and .timeouts.agentArrival are now correctly honored.<|MERGE_RESOLUTION|>--- conflicted
+++ resolved
@@ -33,7 +33,6 @@
   environments, access to instantaneous feedback loops, and highly
   customizable development environments.
 items:
-<<<<<<< HEAD
   - version: 2.21.0
     date: TBD
     notes:
@@ -51,7 +50,6 @@
           client originate from the specified container. Additionally, if the
           `--replace` option is used, it ensures that this container is replaced.
         docs: https://telepresence.io/docs/reference/intercepts/container
-=======
   - version: 2.20.1
     date: TBD
     notes:
@@ -63,7 +61,6 @@
           that are owned by the supported workload kinds `Deployment`, `ReplicaSet`, `StatefulSet`, and `Rollout`.
           Furthermore, the `Rollout` kind must only be considered supported when the Argo Rollouts feature is
           enabled in the traffic-manager.
->>>>>>> 9acd3230
       - type: bugfix
         title: Allow comma separated list of daemons for the gather-logs command.
         body: ->

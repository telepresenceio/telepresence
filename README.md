# Telepresence: fast, efficient local development for Kubernetes microservices

[<img src="https://cncf-branding.netlify.app/img/projects/telepresence/horizontal/color/telepresence-horizontal-color.png" width="80"/>](https://cncf-branding.netlify.app/img/projects/telepresence/horizontal/color/telepresence-horizontal-color.png)

[![Artifact HUB](https://img.shields.io/endpoint?url=https://artifacthub.io/badge/repository/telepresence)](https://artifacthub.io/packages/helm/datawire/telepresence)

Telepresence gives developers infinite scale development environments for Kubernetes.

Docs:
    OSS: [https://www.getambassador.io/docs/telepresence-oss/](https://www.getambassador.io/docs/telepresence-oss)
    Licensed: [https://www.getambassador.io/docs/telepresence ](https://www.getambassador.io/docs/telepresence )
Slack:
    Discuss in the [OSS CNCF Slack](https://communityinviter.com/apps/cloud-native/cncf) in the [#telepresence-oss](https://cloud-native.slack.com/archives/C06B36KJ85P) channel
    Licensed: [a8r.io/slack](https://a8r.io/slack)

**With Telepresence:**

* You run one service locally, using your favorite IDE and other tools
* You run the rest of your application in the [cloud](https://www.getambassador.io/products/ambassador-cloud/), where there is unlimited memory and compute

**This gives developers:**

* A fast local dev loop, with no waiting for a container build / push / deploy
* Ability to use their favorite local tools (IDE, debugger, etc.)
* Ability to run large-scale applications that can't run locally

## Quick Start

A few quick ways to start using Telepresence

* **Telepresence Quick Start:** [Quick Start](https://www.getambassador.io/docs/telepresence/latest/quick-start/)
* **Install Telepresence:** [Install](https://www.getambassador.io/docs/telepresence/latest/install/)
* **Contributor's Guide:** [Guide](https://github.com/telepresenceio/telepresence/blob/release/v2/CONTRIBUTING.md)
* **Meetings:** Check out our community [meeting schedule](https://github.com/telepresenceio/telepresence/blob/release/v2/MEETING_SCHEDULE.md) for opportunities to interact with Telepresence developers

## Walkthrough

### Install an interceptable service:
Start with an empty cluster:

```console
$ kubectl create deploy hello --image=registry.k8s.io/echoserver:1.4
deployment.apps/hello created
$ kubectl expose deploy hello --port 80 --target-port 8080
service/hello exposed
$ kubectl get ns,svc,deploy,po
NAME                        STATUS   AGE
namespace/kube-system       Active   53m
namespace/default           Active   53m
namespace/kube-public       Active   53m
namespace/kube-node-lease   Active   53m

NAME                 TYPE        CLUSTER-IP     EXTERNAL-IP   PORT(S)   AGE
service/kubernetes   ClusterIP   10.43.0.1      <none>        443/TCP   53m
service/hello        ClusterIP   10.43.73.112   <none>        80/TCP    2m

NAME                    READY   UP-TO-DATE   AVAILABLE   AGE
deployment.apps/hello   1/1     1            1           2m

NAME                        READY   STATUS    RESTARTS   AGE
pod/hello-9954f98bf-6p2k9   1/1     Running   0          2m15s
```

Check telepresence version
```console
$ telepresence version
OSS Client : v2.17.0
Root Daemon: not running
User Daemon: not running
```

### Setup Traffic Manager in the cluster

Install Traffic Manager in your cluster. By default, it will reside in the `ambassador` namespace:
```console
$ telepresence helm install

Traffic Manager installed successfully
```

### Establish a connection to  the cluster (outbound traffic)

Let telepresence connect:
```console
$ telepresence connect
Launching Telepresence Root Daemon
Launching Telepresence User Daemon
Connected to context default, namespace default (https://35.232.104.64)
```

A session is now active and outbound connections will be routed to the cluster. I.e. your laptop is logically "inside"
a namespace in the cluster.

Since telepresence connected to the default namespace, all services in that namespace can now be reached directly
by their name. You can of course also use namespaced names, e.g. `curl hello.default`.

```console
$ curl hello
CLIENT VALUES:
client_address=10.244.0.87
command=GET
real path=/
query=nil
request_version=1.1
request_uri=http://hello:8080/

SERVER VALUES:
server_version=nginx: 1.10.0 - lua: 10001

HEADERS RECEIVED:
accept=*/*
host=hello
user-agent=curl/8.0.1
BODY:
-no body in request-
```

### Intercept the service. I.e. redirect traffic to it to our laptop (inbound traffic)

Add an intercept for the hello deployment on port 9000. Here, we also start a service listening on that port:

```console
$ telepresence intercept hello --port 9000 -- python3 -m http.server 9000
Using Deployment hello
intercepted
    Intercept name         : hello
    State                  : ACTIVE
    Workload kind          : Deployment
    Destination            : 127.0.0.1:9000
    Service Port Identifier: 80
    Volume Mount Point     : /tmp/telfs-524630891
    Intercepting           : all TCP connections
Serving HTTP on 0.0.0.0 port 9000 (http://0.0.0.0:9000/) ...
```

The `python -m httpserver` is now started on port 9000 and will run until terminated by `<ctrl>-C`. Access it from a browser using `http://hello/` or use curl from another terminal. With curl, it presents a html listing from the directory where the server was started. Something like:
```console
$ curl hello
<!DOCTYPE HTML PUBLIC "-//W3C//DTD HTML 4.01//EN" "http://www.w3.org/TR/html4/strict.dtd">
<html>
<head>
<meta http-equiv="Content-Type" content="text/html; charset=utf-8">
<title>Directory listing for /</title>
</head>
<body>
<h1>Directory listing for /</h1>
<hr>
<ul>
<li><a href="file1.txt">file1.txt</a></li>
<li><a href="file2.txt">file2.txt</a></li>
</ul>
<hr>
</body>
</html>
```

Observe that the python service reports that it's being accessed:
```
127.0.0.1 - - [16/Jun/2022 11:39:20] "GET / HTTP/1.1" 200 -
```

### Clean-up and close daemon processes

End the service with `<ctrl>-C` and then try `curl hello` or `http://hello` again. The intercept is gone, and the echo service responds as normal.

Now end the session too. Your desktop no longer has access to the cluster internals.
```console
$ telepresence quit
Disconnected
$ curl hello
curl: (6) Could not resolve host: hello
```

The telepresence daemons are still running in the background, which is harmless. You'll need to stop them before you
upgrade telepresence. That's done by passing the option `-s` (stop all local telepresence daemons) to the
quit command.

```console
$ telepresence quit -s
Telepresence Daemons quitting...done
```

### What got installed in the cluster?

Telepresence installs the Traffic Manager in your cluster if it is not already present. This deployment remains unless you uninstall it.

Telepresence injects the Traffic Agent as an additional container into the pods of the workload you intercept, and  will optionally install
an init-container to route traffic through the agent (the init-container is only injected when the service is headless or uses a numerical
`targetPort`). The modifications persist unless you uninstall them.

At first glance, we can see that the deployment is installed ...
```console
$ kubectl get svc,deploy,pod
service/kubernetes   ClusterIP   10.43.0.1       <none>        443/TCP                      7d22h
service/hello        ClusterIP   10.43.145.57    <none>        80/TCP                       13m

NAME                    READY   UP-TO-DATE   AVAILABLE   AGE
deployment.apps/hello   1/1     1            1           13m

NAME                         READY   STATUS    RESTARTS        AGE
pod/hello-774455b6f5-6x6vs   2/2     Running   0               10m
```

... and that the traffic-manager is installed in the "ambassador" namespace.

```console
$ kubectl -n ambassador get svc,deploy,pod
NAME                      TYPE        CLUSTER-IP     EXTERNAL-IP   PORT(S)    AGE
service/traffic-manager   ClusterIP   None           <none>        8081/TCP   17m
service/agent-injector    ClusterIP   10.43.72.154   <none>        443/TCP    17m

NAME                              READY   UP-TO-DATE   AVAILABLE   AGE
deployment.apps/traffic-manager   1/1     1            1           17m

NAME                                  READY   STATUS    RESTARTS   AGE
pod/traffic-manager-dcd4cc64f-6v5bp   1/1     Running   0          17m
```

The traffic-agent is installed too, in the hello pod. Here together with an init-container, because the service is using a numerical
`targetPort`.

```console
$ kubectl describe pod hello-774455b6f5-6x6vs
Name:             hello-75b7c6d484-9r4xd
Namespace:        default
Priority:         0
Service Account:  default
Node:             kind-control-plane/192.168.96.2
Start Time:       Sun, 07 Jan 2024 01:01:33 +0100
Labels:           app=hello
                  pod-template-hash=75b7c6d484
                  telepresence.io/workloadEnabled=true
                  telepresence.io/workloadName=hello
Annotations:      telepresence.getambassador.io/inject-traffic-agent: enabled
                  telepresence.getambassador.io/restartedAt: 2024-01-07T00:01:33Z
Status:           Running
IP:               10.244.0.89
IPs:
  IP:           10.244.0.89
Controlled By:  ReplicaSet/hello-75b7c6d484
Init Containers:
  tel-agent-init:
    Container ID:  containerd://4acdf45992980e2796f0eb79fb41afb1a57808d108eb14a355cb390ccc764571
    Image:         docker.io/datawire/tel2:2.17.0
    Image ID:      docker.io/datawire/tel2@sha256:e18aed6e7bd3c15cb5a99161c164e0303d20156af68ef138faca98dc2c5754a7
    Port:          <none>
    Host Port:     <none>
    Args:
      agent-init
    State:          Terminated
      Reason:       Completed
      Exit Code:    0
      Started:      Sun, 07 Jan 2024 01:01:34 +0100
      Finished:     Sun, 07 Jan 2024 01:01:34 +0100
    Ready:          True
    Restart Count:  0
    Environment:    <none>
    Mounts:
      /etc/traffic-agent from traffic-config (rw)
      /var/run/secrets/kubernetes.io/serviceaccount from kube-api-access-svf4h (ro)
Containers:
  echoserver:
    Container ID:   containerd://577e140545f3106c90078e687e0db3661db815062084bb0c9f6b2d0b4f949308
    Image:          registry.k8s.io/echoserver:1.4
    Image ID:       sha256:523cad1a4df732d41406c9de49f932cd60d56ffd50619158a2977fd1066028f9
    Port:           <none>
    Host Port:      <none>
    State:          Running
      Started:      Sun, 07 Jan 2024 01:01:34 +0100
    Ready:          True
    Restart Count:  0
    Environment:    <none>
    Mounts:
      /var/run/secrets/kubernetes.io/serviceaccount from kube-api-access-svf4h (ro)
  traffic-agent:
    Container ID:  containerd://17558b4711903f4cb580c5afafa169d314a7deaf33faa749f59d3a2f8eed80a9
    Image:         docker.io/datawire/tel2:2.17.0
    Image ID:      docker.io/datawire/tel2@sha256:e18aed6e7bd3c15cb5a99161c164e0303d20156af68ef138faca98dc2c5754a7
    Port:          9900/TCP
    Host Port:     0/TCP
    Args:
      agent
    State:          Running
      Started:      Sun, 07 Jan 2024 01:01:34 +0100
    Ready:          True
    Restart Count:  0
    Readiness:      exec [/bin/stat /tmp/agent/ready] delay=0s timeout=1s period=10s #success=1 #failure=3
    Environment:
      _TEL_AGENT_POD_IP:       (v1:status.podIP)
      _TEL_AGENT_NAME:        hello-75b7c6d484-9r4xd (v1:metadata.name)
      A_TELEPRESENCE_MOUNTS:  /var/run/secrets/kubernetes.io/serviceaccount
    Mounts:
      /etc/traffic-agent from traffic-config (rw)
      /tel_app_exports from export-volume (rw)
      /tel_app_mounts/echoserver/var/run/secrets/kubernetes.io/serviceaccount from kube-api-access-svf4h (ro)
      /tel_pod_info from traffic-annotations (rw)
      /tmp from tel-agent-tmp (rw)
      /var/run/secrets/kubernetes.io/serviceaccount from kube-api-access-svf4h (ro)
Conditions:
  Type              Status
  Initialized       True
  Ready             True
  ContainersReady   True
  PodScheduled      True
Volumes:
  kube-api-access-svf4h:
    Type:                    Projected (a volume that contains injected data from multiple sources)
    TokenExpirationSeconds:  3607
    ConfigMapName:           kube-root-ca.crt
    ConfigMapOptional:       <nil>
    DownwardAPI:             true
  traffic-annotations:
    Type:  DownwardAPI (a volume populated by information about the pod)
    Items:
      metadata.annotations -> annotations
  traffic-config:
    Type:      ConfigMap (a volume populated by a ConfigMap)
    Name:      telepresence-agents
    Optional:  false
  export-volume:
    Type:       EmptyDir (a temporary directory that shares a pod's lifetime)
    Medium:
    SizeLimit:  <unset>
  tel-agent-tmp:
    Type:        EmptyDir (a temporary directory that shares a pod's lifetime)
    Medium:
    SizeLimit:   <unset>
QoS Class:       BestEffort
Node-Selectors:  <none>
Tolerations:     node.kubernetes.io/not-ready:NoExecute op=Exists for 300s
                 node.kubernetes.io/unreachable:NoExecute op=Exists for 300s
Events:
  Type    Reason     Age    From               Message
  ----    ------     ----   ----               -------
  Normal  Scheduled  7m40s  default-scheduler  Successfully assigned default/hello-75b7c6d484-9r4xd to kind-control-plane
  Normal  Pulled     7m40s  kubelet            Container image "docker.io/datawire/tel2:2.17.0" already present on machine
  Normal  Created    7m40s  kubelet            Created container tel-agent-init
  Normal  Started    7m39s  kubelet            Started container tel-agent-init
  Normal  Pulled     7m39s  kubelet            Container image "registry.k8s.io/echoserver:1.4" already present on machine
  Normal  Created    7m39s  kubelet            Created container echoserver
  Normal  Started    7m39s  kubelet            Started container echoserver
  Normal  Pulled     7m39s  kubelet            Container image "docker.io/datawire/tel2:2.17.0" already present on machine
  Normal  Created    7m39s  kubelet            Created container traffic-agent
  Normal  Started    7m39s  kubelet            Started container traffic-agent
```

Telepresence keeps track of all possible intercepts for containers that have an agent installed in the configmap `telepresence-agents`.

```console
$ kubectl describe configmap telepresence-agents
Name:         telepresence-agents
Namespace:    default
Labels:       app.kubernetes.io/created-by=traffic-manager
              app.kubernetes.io/name=telepresence-agents
              app.kubernetes.io/version=2.17.0
Annotations:  <none>

Data
====
hello:
----
agentImage: localhost:5000/tel2:2.17.0
agentName: hello
containers:
- Mounts: null
  envPrefix: A_
  intercepts:
  - agentPort: 9900
    containerPort: 8080
    protocol: TCP
    serviceName: hello
    servicePort: 80
    serviceUID: 68a4ecd7-0a12-44e2-9293-dc16fb205621
    targetPortNumeric: true
  mountPoint: /tel_app_mounts/echoserver
  name: echoserver
logLevel: debug
managerHost: traffic-manager.ambassador
managerPort: 8081
namespace: default
pullPolicy: IfNotPresent
tracingPort: 15766
workloadKind: Deployment
workloadName: hello


BinaryData
====

Events:  <none>
```

### Uninstalling

You can uninstall the traffic-agent from specific deployments or from all deployments. Or you can choose to uninstall everything in which
case the traffic-manager and all traffic-agents will be uninstalled.

```console
$ telepresence helm uninstall
```
will remove everything that was automatically installed by telepresence from the cluster.

```console
$ telepresence uninstall --agent hello
```
will remove the traffic-agent and the configmap entry.

### Troubleshooting

The telepresence background processes `daemon` and `connector` both produces log files that can be very helpful when problems are
encountered. The files are named `daemon.log` and `connector.log`. The location of the logs differ depending on what platform that is used:

- macOS `~/Library/Logs/telepresence`
- Linux `~/.cache/telepresence/logs`
- Windows `"%USERPROFILE%\AppData\Local\logs"`

<<<<<<< HEAD
Visit the troubleshooting section in the Telepresence documentation for more advice:
[Troubleshooting](https://www.getambassador.io/docs/telepresence/latest/troubleshooting/)
=======
## How it works

When Telepresence 2 connects to a Kubernetes cluster, it

 1. Ensures Traffic Manager is installed in the cluster.
 2. Looks for the relevant subnets in the kubernetes cluster.
 3. Creates a virtual network device called a _TUN device_ and names it `tel0`.
 4. Assigns a non-conflicting IP address to `tel0` for each of the subnets.
 5. Binds itself to `tel0` and starts listening for traffic from `tel0` and Traffic Manager.
 6. Starts listening for and serving DNS requests.

When a locally running application makes a network request to a service in the cluster, Telepresence will resolve the name to an address within the cluster.
The operating system then sees that the TUN device has an address in the same subnet as the address of the outgoing packets and sends them to `tel0`.
Telepresence is on the other side of `tel0` and picks up the packets, injecting them into the cluster through a gRPC connection with Traffic Manager.

For a more in-depth overview, checkout our blog post: [Implementing Telepresence Networking with a TUN device](https://blog.getambassador.io/implementing-telepresence-networking-with-a-tun-device-a23a786d51e9)


## Comparison to classic Telepresence

Telepresence will launch your command, or a shell, when you start a session. When that program ends, the session ends and Telepresence cleans up.

### What works

- Outbound: You can `curl` a service running in the cluster while a session is running.
- Inbound: You can intercept a deployment, causing all requests to that deployment to go to your laptop instead.
- Namespaces: You can intercept multiple deployments in different namespaces simultaneously.
- Environment variables: The environment variables of the intercepted pod can be captured in a file or propagated to a command.
- Filesystem forwarding for volume mounts: If the intercepted service has mounted volumes, those are made available as remote mounts on the desktop during an intercept.
- Also Proxy: If you have a resource that is external to the cluster that is needed for your intercept, you can create a Headless Service (including ExternalName) that points to your resource to access it from your local machine.

### What doesn't work yet

- Container method

### What behaves differently

Telepresence installs the Traffic Manager in your cluster if it is not already present. This deployment remains unless you uninstall it.

Telepresence installs the Traffic Agent as an additional container in any deployment you intercept, and modifies any associated services it finds to route traffic through the agent. This modification persists unless you uninstall it.

You can launch other Telepresence sessions to the same cluster while an existing session is running, letting you intercept other deployments.
>>>>>>> 4585c942
<|MERGE_RESOLUTION|>--- conflicted
+++ resolved
@@ -414,20 +414,16 @@
 - Linux `~/.cache/telepresence/logs`
 - Windows `"%USERPROFILE%\AppData\Local\logs"`
 
-<<<<<<< HEAD
-Visit the troubleshooting section in the Telepresence documentation for more advice:
-[Troubleshooting](https://www.getambassador.io/docs/telepresence/latest/troubleshooting/)
-=======
 ## How it works
 
 When Telepresence 2 connects to a Kubernetes cluster, it
 
  1. Ensures Traffic Manager is installed in the cluster.
  2. Looks for the relevant subnets in the kubernetes cluster.
- 3. Creates a virtual network device called a _TUN device_ and names it `tel0`.
- 4. Assigns a non-conflicting IP address to `tel0` for each of the subnets.
- 5. Binds itself to `tel0` and starts listening for traffic from `tel0` and Traffic Manager.
- 6. Starts listening for and serving DNS requests.
+ 3. Creates a Virtual Network Interface (VIF).
+ 4. Assigns the cluster's subnets to the VIF.
+ 5. Binds itself to VIF and starts routing traffic to the traffic-manager, or a traffic-agent if one is present.
+ 6. Starts listening for, and serving DNS requests, by passing a selected portion to the traffic-manager or traffic-agent.
 
 When a locally running application makes a network request to a service in the cluster, Telepresence will resolve the name to an address within the cluster.
 The operating system then sees that the TUN device has an address in the same subnet as the address of the outgoing packets and sends them to `tel0`.
@@ -438,26 +434,5 @@
 
 ## Comparison to classic Telepresence
 
-Telepresence will launch your command, or a shell, when you start a session. When that program ends, the session ends and Telepresence cleans up.
-
-### What works
-
-- Outbound: You can `curl` a service running in the cluster while a session is running.
-- Inbound: You can intercept a deployment, causing all requests to that deployment to go to your laptop instead.
-- Namespaces: You can intercept multiple deployments in different namespaces simultaneously.
-- Environment variables: The environment variables of the intercepted pod can be captured in a file or propagated to a command.
-- Filesystem forwarding for volume mounts: If the intercepted service has mounted volumes, those are made available as remote mounts on the desktop during an intercept.
-- Also Proxy: If you have a resource that is external to the cluster that is needed for your intercept, you can create a Headless Service (including ExternalName) that points to your resource to access it from your local machine.
-
-### What doesn't work yet
-
-- Container method
-
-### What behaves differently
-
-Telepresence installs the Traffic Manager in your cluster if it is not already present. This deployment remains unless you uninstall it.
-
-Telepresence installs the Traffic Agent as an additional container in any deployment you intercept, and modifies any associated services it finds to route traffic through the agent. This modification persists unless you uninstall it.
-
-You can launch other Telepresence sessions to the same cluster while an existing session is running, letting you intercept other deployments.
->>>>>>> 4585c942
+Visit the troubleshooting section in the Telepresence documentation for more advice:
+[Troubleshooting](https://www.getambassador.io/docs/telepresence/latest/troubleshooting/)
--- conflicted
+++ resolved
@@ -38,15 +38,11 @@
 
 func (s *notConnectedSuite) TearDownSuite() {
 	ctx := itest.WithUser(s.Context(), "default")
-<<<<<<< HEAD
 	dlog.Infof(ctx, "Tearing Down not connected suite")
 	_, _, err := itest.Telepresence(ctx, "helm", "uninstall")
 	if err != nil {
 		dlog.Warnf(ctx, "Error uninstalling telelpresence: %v", err)
 	}
-=======
-	itest.TelepresenceOk(ctx, "helm", "uninstall")
->>>>>>> 536589eb
 }
 
 func (s *notConnectedSuite) Test_ConnectWithCommand() {

apiVersion: v2
name: telepresence
description: A chart for deploying the server-side components of Telepresence
type: application
version: "1.1.1-bogus.overwritten.by.charts.go"
icon: https://www.getambassador.io/images/logo.png

# Note: This is the version of the Traffic Manager that will be installed by
# this chart. The telepresence CLI will always attempt to update the Traffic
# Manager if it is not the same version as the CLI so ensure you are keeping
# these in sync.
<<<<<<< HEAD
appVersion: "BOGUS--gets-overridden-by-charts.go"
dependencies:
  - name: ambassador-agent
    version: v0.1.0-rc.3
    repository: https://getambassador.io/
    condition: ambassador-agent.enabled
=======
appVersion: "1.1.1-bogus.overwritten.by.charts.go"
>>>>>>> a93f5b22
<|MERGE_RESOLUTION|>--- conflicted
+++ resolved
@@ -9,13 +9,9 @@
 # this chart. The telepresence CLI will always attempt to update the Traffic
 # Manager if it is not the same version as the CLI so ensure you are keeping
 # these in sync.
-<<<<<<< HEAD
-appVersion: "BOGUS--gets-overridden-by-charts.go"
+appVersion: "1.1.1-bogus.overwritten.by.charts.go"
 dependencies:
   - name: ambassador-agent
     version: v0.1.0-rc.3
     repository: https://getambassador.io/
-    condition: ambassador-agent.enabled
-=======
-appVersion: "1.1.1-bogus.overwritten.by.charts.go"
->>>>>>> a93f5b22
+    condition: ambassador-agent.enabled
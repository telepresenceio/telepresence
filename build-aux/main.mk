--- conflicted
+++ resolved
@@ -99,8 +99,6 @@
 	sdkroot=
 endif
 
-<<<<<<< HEAD
-=======
 ifeq ($(GOHOSTOS),windows)
 WINTUN_VERSION=0.14.1
 $(BUILDDIR)/wintun-$(WINTUN_VERSION)/wintun/bin/$(GOHOSTARCH)/wintun.dll:
@@ -122,7 +120,6 @@
 	CGO_ENABLED=$(CGO_ENABLED) $(sdkroot) go build -trimpath -ldflags=-X=$(PKG_VERSION).Version=$(TELEPRESENCE_VERSION) -o $(BINDIR) ./cmd/telepresence/... || \
 		(git restore pkg/install/helm/telepresence-chart.tgz; exit 1) # in case the build fails
 
->>>>>>> ad9ef3e1
 # Build: artifacts that don't get checked in to Git
 # =================================================
 
@@ -134,17 +131,8 @@
 	rm -f $@ # sometimes Go 1.18.0 spits out an invalid binary if I don't do this
 	CGO_ENABLED=$(CGO_ENABLED) $(sdkroot) go build -trimpath -ldflags=-X=$(PKG_VERSION).Version=$(TELEPRESENCE_VERSION) -o $@ ./cmd/telepresence
 
-<<<<<<< HEAD
-# TODO remove the following two lines when we're passed the PR build barrier
-.PHONY: image
-image: tel2
-
-.PHONY: tel2
-tel2:
-=======
 .PHONY: tel2-base tel2
 tel2-base tel2:
->>>>>>> ad9ef3e1
 	mkdir -p $(BUILDDIR)
 	printf $(TELEPRESENCE_VERSION) > $(BUILDDIR)/version.txt ## Pass version in a file instead of a --build-arg to maximize cache usage
 	docker build --target $@ --tag $@ --tag $(TELEPRESENCE_REGISTRY)/$@:$(patsubst v%,%,$(TELEPRESENCE_VERSION)) -f base-image/Dockerfile .

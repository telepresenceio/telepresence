--- conflicted
+++ resolved
@@ -408,11 +408,7 @@
 
 func (s *Service) GetCloudUserInfo(ctx context.Context, req *rpc.UserInfoRequest) (result *rpc.UserInfo, err error) {
 	s.logCall(ctx, "GetCloudUserInfo", func(c context.Context) {
-<<<<<<< HEAD
 		result, err = cliutil.GetCloudUserInfo(ctx, req.GetAutoLogin(), req.GetRefresh())
-=======
-		result, err = auth.GetCloudUserInfo(ctx, s.loginExecutor, req.GetRefresh(), req.GetAutoLogin())
->>>>>>> 4f4100a0
 	})
 	return
 }
@@ -420,11 +416,7 @@
 func (s *Service) GetCloudAPIKey(ctx context.Context, req *rpc.KeyRequest) (result *rpc.KeyData, err error) {
 	s.logCall(ctx, "GetCloudAPIKey", func(c context.Context) {
 		var key string
-<<<<<<< HEAD
 		if key, err = cliutil.GetCloudAPIKey(ctx, req.GetDescription(), req.GetAutoLogin()); err == nil {
-=======
-		if key, err = auth.GetCloudAPIKey(ctx, s.loginExecutor, req.GetDescription(), req.GetAutoLogin()); err == nil {
->>>>>>> 4f4100a0
 			result = &rpc.KeyData{ApiKey: key}
 		}
 	})

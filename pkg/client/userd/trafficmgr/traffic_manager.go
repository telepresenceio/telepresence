--- conflicted
+++ resolved
@@ -64,14 +64,10 @@
 type Session interface {
 	restapi.AgentState
 	AddIntercept(context.Context, *rpc.CreateInterceptRequest) (*rpc.InterceptResult, error)
-<<<<<<< HEAD
 	AddPoddIntercept(context.Context, *rpc.CreateInterceptRequest) (*rpc.InterceptResult, error)
-	CanIntercept(context.Context, *rpc.CreateInterceptRequest) (*rpc.InterceptResult, k8sapi.Workload, *ServiceProps)
-=======
 	CanIntercept(context.Context, *rpc.CreateInterceptRequest) (*serviceProps, *rpc.InterceptResult)
 	AddInterceptor(string, int) error
 	RemoveInterceptor(string) error
->>>>>>> ad9ef3e1
 	GetInterceptSpec(string) *manager.InterceptSpec
 	InterceptsForWorkload(string, string) []*manager.InterceptSpec
 	Status(context.Context) *rpc.ConnectInfo
@@ -459,19 +455,6 @@
 	}
 
 	return &TrafficManager{
-<<<<<<< HEAD
-		installer:   ti.(*installer),
-		installID:   installID,
-		userAndHost: userAndHost,
-		getCloudAPIKey: func(ctx context.Context, desc string, autoLogin bool) (string, error) {
-			return auth.GetCloudAPIKey(ctx, svc.LoginExecutor(), desc, autoLogin)
-		},
-		managerClient:   mClient,
-		managerConn:     conn,
-		sessionInfo:     si,
-		localIntercepts: map[string]string{},
-		wlWatcher:       newWASWatcher(),
-=======
 		installer:           ti.(*installer),
 		installID:           installID,
 		userAndHost:         userAndHost,
@@ -484,7 +467,6 @@
 		localIntercepts:     map[string]string{},
 		currentInterceptors: map[string]int{},
 		wlWatcher:           newWASWatcher(),
->>>>>>> ad9ef3e1
 	}, nil
 }
 

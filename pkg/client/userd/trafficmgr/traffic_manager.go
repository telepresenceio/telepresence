package trafficmgr

import (
	"context"
	"errors"
	"fmt"
	"net"
	"net/url"
	"os"
	"os/user"
	"sort"
	"strings"
	"sync"
	"time"

	"github.com/blang/semver"
	stacktrace "github.com/pkg/errors"
	"google.golang.org/grpc"
	"google.golang.org/grpc/codes"
	"google.golang.org/grpc/credentials/insecure"
	"google.golang.org/grpc/status"
	"google.golang.org/protobuf/types/known/durationpb"
	empty "google.golang.org/protobuf/types/known/emptypb"
	core "k8s.io/api/core/v1"
	k8serrors "k8s.io/apimachinery/pkg/api/errors"
	meta "k8s.io/apimachinery/pkg/apis/meta/v1"
	"k8s.io/apimachinery/pkg/types"

	"github.com/datawire/dlib/dcontext"
	"github.com/datawire/dlib/dgroup"
	"github.com/datawire/dlib/dlog"
	"github.com/telepresenceio/telepresence/rpc/v2/connector"
	rpc "github.com/telepresenceio/telepresence/rpc/v2/connector"
	"github.com/telepresenceio/telepresence/rpc/v2/daemon"
	"github.com/telepresenceio/telepresence/rpc/v2/manager"
	"github.com/telepresenceio/telepresence/v2/pkg/a8rcloud"
	"github.com/telepresenceio/telepresence/v2/pkg/agentconfig"
	"github.com/telepresenceio/telepresence/v2/pkg/client"
	"github.com/telepresenceio/telepresence/v2/pkg/client/errcat"
	"github.com/telepresenceio/telepresence/v2/pkg/client/scout"
	"github.com/telepresenceio/telepresence/v2/pkg/client/userd/auth"
	"github.com/telepresenceio/telepresence/v2/pkg/client/userd/k8s"
	"github.com/telepresenceio/telepresence/v2/pkg/dnet"
	"github.com/telepresenceio/telepresence/v2/pkg/install"
	"github.com/telepresenceio/telepresence/v2/pkg/install/helm"
	"github.com/telepresenceio/telepresence/v2/pkg/iputil"
	"github.com/telepresenceio/telepresence/v2/pkg/k8sapi"
	"github.com/telepresenceio/telepresence/v2/pkg/matcher"
	"github.com/telepresenceio/telepresence/v2/pkg/restapi"
)

// A SessionService represents a service that should be started together with each daemon session.
// Can be used when passing in custom commands to start up any resources needed for the commands.
type SessionService interface {
	Name() string
	// Run should run the Session service. Run will be launched in its own goroutine and it's expected that it blocks until the context is finished.
	Run(ctx context.Context, scout *scout.Reporter, session Session) error
}

type WatchWorkloadsStream interface {
	Send(*rpc.WorkloadInfoSnapshot) error
}

type Session interface {
	restapi.AgentState
	AddIntercept(context.Context, *rpc.CreateInterceptRequest, bool) (*rpc.InterceptResult, error)
	CanIntercept(context.Context, *rpc.CreateInterceptRequest) (*serviceProps, *rpc.InterceptResult)
	AddInterceptor(string, int) error
	RemoveInterceptor(string) error
	GetInterceptSpec(string) *manager.InterceptSpec
	InterceptsForWorkload(string, string) []*manager.InterceptSpec
	Status(context.Context) *rpc.ConnectInfo
	IngressInfos(c context.Context) ([]*manager.IngressInfo, error)
	ClearIntercepts(context.Context) error
	RemoveIntercept(context.Context, string) error
	Run(context.Context) error
	Uninstall(context.Context, *rpc.UninstallRequest) (*rpc.UninstallResult, error)
	UpdateStatus(context.Context, *rpc.ConnectRequest) *rpc.ConnectInfo
	WatchWorkloads(context.Context, *rpc.WatchWorkloadsRequest, WatchWorkloadsStream) error
	WithK8sInterface(context.Context) context.Context
	WorkloadInfoSnapshot(context.Context, []string, rpc.ListRequest_Filter, bool) (*rpc.WorkloadInfoSnapshot, error)
	ManagerClient() manager.ManagerClient
	GetCurrentNamespaces(forClientAccess bool) []string
	ActualNamespace(string) string
	RemainWithToken(context.Context) error
	AddNamespaceListener(k8s.NamespaceListener)
	GatherLogs(context.Context, *connector.LogsRequest) (*connector.LogsResponse, error)
}

type Service interface {
	RootDaemonClient(context.Context) (daemon.DaemonClient, error)
	SetManagerClient(manager.ManagerClient, ...grpc.CallOption)
	LoginExecutor() auth.LoginExecutor
}

type apiServer struct {
	restapi.Server
	cancel context.CancelFunc
}

type apiMatcher struct {
	requestMatcher matcher.Request
	metadata       map[string]string
}

type TrafficManager struct {
	*installer // installer is also a k8sCluster

	// local information
	installID   string // telepresence's install ID
	userAndHost string // "laptop-username@laptop-hostname"

	getCloudAPIKey func(context.Context, string, bool) (string, error)

	ingressInfo []*manager.IngressInfo

	// manager client
	managerClient manager.ManagerClient

	// manager client connection
	managerConn *grpc.ClientConn

	// version reported by the manager
	managerVersion semver.Version

	// search paths are propagated to the rootDaemon
	rootDaemon daemon.DaemonClient

	sessionInfo *manager.SessionInfo // sessionInfo returned by the traffic-manager

	// Map of desired mount points for intercepts
	mountPoints sync.Map

	// Map of mutexes, so that we don't create and delete
	// mount points concurrently
	mountMutexes sync.Map

	wlWatcher *workloadsAndServicesWatcher

	insLock sync.Mutex

	// Currently intercepted namespaces by remote intercepts
	interceptedNamespaces map[string]struct{}

	// Currently intercepted namespaces by local intercepts
	localInterceptedNamespaces map[string]struct{}

	localIntercepts map[string]string

	// currentIntercepts is the latest snapshot returned by the intercept watcher
	currentIntercepts     []*manager.InterceptInfo
	currentInterceptsLock sync.Mutex
	currentMatchers       map[string]*apiMatcher
	currentAPIServers     map[int]*apiServer

	// Pid of interceptor owned by an intercept. This entry will only be present when
	// the telepresence intercept command spawns a new command. The int value reflects
	// the pid of that new command.
	currentInterceptors map[string]int

	// currentAgents is the latest snapshot returned by the agent watcher
	currentAgents     []*manager.AgentInfo
	currentAgentsLock sync.Mutex

	// activeInterceptsWaiters contains chan interceptResult keyed by intercept name
	activeInterceptsWaiters sync.Map

	// agentWaiters contains chan *manager.AgentInfo keyed by agent <name>.<namespace>
	agentWaiters sync.Map

	// agentInitWaiters  is protected by the currentAgentsLock. The contained channels are closed
	// and the slice is cleared when an agent snapshot arrives.
	agentInitWaiters []chan<- struct{}

	sessionServices []SessionService
	sr              *scout.Reporter
}

// interceptResult is what gets written to the activeInterceptsWaiters channels
type interceptResult struct {
	intercept *manager.InterceptInfo
	err       error
}

// firstAgentConfigMapVersion first version of traffic-manager that uses the agent ConfigMap
// TODO: Change to released version
var firstAgentConfigMapVersion = semver.MustParse("2.6.0-alpha.64")

func NewSession(c context.Context, sr *scout.Reporter, cr *rpc.ConnectRequest, svc Service, extraServices []SessionService) (context.Context, Session, *connector.ConnectInfo) {
	dlog.Info(c, "-- Starting new session")
	sr.Report(c, "connect")
<<<<<<< HEAD
	var rootDaemon daemon.DaemonClient
	var err error
	if cr.Podd != nil && !*(cr.Podd) {
		rootDaemon, err = svc.RootDaemonClient(c)
		if err != nil {
			return nil, connectError(rpc.ConnectInfo_DAEMON_FAILED, err)
		}
=======

	rootDaemon, err := svc.RootDaemonClient(c)
	if err != nil {
		return c, nil, connectError(rpc.ConnectInfo_DAEMON_FAILED, err)
>>>>>>> 0f4a741d
	}

	dlog.Info(c, "Connecting to k8s cluster...")
	cluster, err := connectCluster(c, cr)
	if err != nil {
		dlog.Errorf(c, "unable to track k8s cluster: %+v", err)
		return c, nil, connectError(rpc.ConnectInfo_CLUSTER_FAILED, err)
	}
	dlog.Infof(c, "Connected to context %s (%s)", cluster.Context, cluster.Server)

	// Phone home with the information about the size of the cluster
	c = cluster.WithK8sInterface(c)
	sr.SetMetadatum(c, "cluster_id", cluster.GetClusterId(c))
	if cr.Podd != nil && !*(cr.Podd) {
		sr.Report(c, "connecting_traffic_manager", scout.Entry{
			Key:   "mapped_namespaces",
			Value: len(cr.MappedNamespaces),
		})
	}

	connectStart := time.Now()

	dlog.Info(c, "Connecting to traffic manager...")
	tmgr, err := connectMgr(c, cluster, sr.InstallID(), svc, rootDaemon)

	if err != nil {
		dlog.Errorf(c, "Unable to connect to TrafficManager: %s", err)
		return c, nil, connectError(rpc.ConnectInfo_TRAFFIC_MANAGER_FAILED, err)
	}

	tmgr.sessionServices = extraServices
	tmgr.sr = sr

	// Must call SetManagerClient before calling daemon.Connect which tells the
	// daemon to use the proxy.
	var opts []grpc.CallOption
	cfg := client.GetConfig(c)
	if !cfg.Grpc.MaxReceiveSize.IsZero() {
		if mz, ok := cfg.Grpc.MaxReceiveSize.AsInt64(); ok {
			opts = append(opts, grpc.MaxCallRecvMsgSize(int(mz)))
		}
	}
	svc.SetManagerClient(tmgr.managerClient, opts...)

	// Tell daemon what it needs to know in order to establish outbount traffic to the cluster
	if cr.Podd != nil && !*(cr.Podd) {
		oi := tmgr.getOutboundInfo(c)

<<<<<<< HEAD
		dlog.Debug(c, "Connecting to root daemon")
		var rootStatus *daemon.DaemonStatus
		for attempt := 1; ; attempt++ {
			if rootStatus, err = rootDaemon.Connect(c, oi); err != nil {
				dlog.Errorf(c, "failed to connect to root daemon: %v", err)
				return nil, connectError(rpc.ConnectInfo_DAEMON_FAILED, err)
			}
			oc := rootStatus.OutboundConfig
			if oc == nil || oc.Session == nil {
				// This is an internal error. Something is wrong with the root daemon.
				return nil, connectError(rpc.ConnectInfo_DAEMON_FAILED, errors.New("root daemon's OutboundConfig has no Session"))
			}
			if oc.Session.SessionId == oi.Session.SessionId {
				break
			}

			// Root daemon was running an old session. This indicates that this daemon somehow
			// crashed without disconnecting. So let's do that now, and then reconnect...
			if attempt == 2 {
				// ...or not, since we've already done it.
				return nil, connectError(rpc.ConnectInfo_DAEMON_FAILED, errors.New("unable to reconnect"))
			}
			if _, err = rootDaemon.Disconnect(c, &empty.Empty{}); err != nil {
				return nil, connectError(rpc.ConnectInfo_DAEMON_FAILED, fmt.Errorf("failed to disconnect from the root daemon: %w", err))
			}
=======
	dlog.Debug(c, "Connecting to root daemon")
	var rootStatus *daemon.DaemonStatus
	for attempt := 1; ; attempt++ {
		if rootStatus, err = rootDaemon.Connect(c, oi); err != nil {
			dlog.Errorf(c, "failed to connect to root daemon: %v", err)
			return c, nil, connectError(rpc.ConnectInfo_DAEMON_FAILED, err)
		}
		oc := rootStatus.OutboundConfig
		if oc == nil || oc.Session == nil {
			// This is an internal error. Something is wrong with the root daemon.
			return c, nil, connectError(rpc.ConnectInfo_DAEMON_FAILED, errors.New("root daemon's OutboundConfig has no Session"))
		}
		if oc.Session.SessionId == oi.Session.SessionId {
			break
		}

		// Root daemon was running an old session. This indicates that this daemon somehow
		// crashed without disconnecting. So let's do that now, and then reconnect...
		if attempt == 2 {
			// ...or not, since we've already done it.
			return c, nil, connectError(rpc.ConnectInfo_DAEMON_FAILED, errors.New("unable to reconnect"))
		}
		if _, err = rootDaemon.Disconnect(c, &empty.Empty{}); err != nil {
			return c, nil, connectError(rpc.ConnectInfo_DAEMON_FAILED, fmt.Errorf("failed to disconnect from the root daemon: %w", err))
>>>>>>> 0f4a741d
		}
		dlog.Debug(c, "Connected to root daemon")
		tmgr.AddNamespaceListener(tmgr.updateDaemonNamespaces)
	}

	// Collect data on how long connection time took
	dlog.Debug(c, "Finished connecting to traffic manager")
	sr.Report(c, "finished_connecting_traffic_manager", scout.Entry{
		Key: "connect_duration", Value: time.Since(connectStart).Seconds()})

	ret := &rpc.ConnectInfo{
		Error:          rpc.ConnectInfo_UNSPECIFIED,
		ClusterContext: cluster.Config.Context,
		ClusterServer:  cluster.Config.Server,
		ClusterId:      cluster.GetClusterId(c),
		SessionInfo:    tmgr.session(),
		Intercepts:     &manager.InterceptInfoSnapshot{Intercepts: tmgr.getCurrentIntercepts()},
	}
	c = WithSession(c, tmgr)
	return c, tmgr, ret
}

func (tm *TrafficManager) RemainWithToken(ctx context.Context) error {
	tok, err := tm.getCloudAPIKey(ctx, a8rcloud.KeyDescTrafficManager, false)
	if err != nil {
		return fmt.Errorf("failed to get api key: %w", err)
	}
	_, err = tm.managerClient.Remain(ctx, &manager.RemainRequest{
		Session: tm.session(),
		ApiKey:  tok,
	})
	if err != nil {
		return fmt.Errorf("error calling Remain: %w", err)
	}
	return nil
}

func (tm *TrafficManager) ManagerClient() manager.ManagerClient {
	return tm.managerClient
}

// connectCluster returns a configured cluster instance
func connectCluster(c context.Context, cr *rpc.ConnectRequest) (*k8s.Cluster, error) {
	var config *k8s.Config
	var err error
	if cr.Podd != nil && *cr.Podd {
		config, err = k8s.NewConfigInCluster(c, cr.KubeFlags)
	} else {
		config, err = k8s.NewConfig(c, cr.KubeFlags)
	}

	if err != nil {
		return nil, err
	}

	mappedNamespaces := cr.MappedNamespaces
	if len(mappedNamespaces) == 1 && mappedNamespaces[0] == "all" {
		mappedNamespaces = nil
	} else {
		sort.Strings(mappedNamespaces)
	}

	cluster, err := k8s.NewCluster(c, config, mappedNamespaces)
	if err != nil {
		return nil, err
	}
	return cluster, nil
}

// connectMgr returns a session for the given cluster that is connected to the traffic-manager.
func connectMgr(c context.Context, cluster *k8s.Cluster, installID string, svc Service, rootDaemon daemon.DaemonClient) (*TrafficManager, error) {
	clientConfig := client.GetConfig(c)
	tos := &clientConfig.Timeouts

	c, cancel := tos.TimeoutContext(c, client.TimeoutTrafficManagerConnect)
	defer cancel()

	userinfo, err := user.Current()
	if err != nil {
		return nil, stacktrace.Wrap(err, "user.Current()")
	}
	host, err := os.Hostname()
	if err != nil {
		return nil, stacktrace.Wrap(err, "os.Hostname()")
	}

	apiKey, err := svc.LoginExecutor().GetAPIKey(c, a8rcloud.KeyDescTrafficManager)
	if err != nil {
		dlog.Errorf(c, "unable to get APIKey: %v", err)
	}

	// Ensure that we have a traffic-manager to talk to.
	ti, err := NewTrafficManagerInstaller(cluster)
	if err != nil {
		return nil, stacktrace.Wrap(err, "new installer")
	}

	dlog.Debug(c, "ensure that traffic-manager exists")
	if err = ti.EnsureManager(c); err != nil {
		dlog.Errorf(c, "failed to ensure traffic-manager, %v", err)
		return nil, fmt.Errorf("failed to ensure traffic manager: %w", err)
	}

	dlog.Debug(c, "traffic-manager started, creating port-forward")
	grpcDialer, err := dnet.NewK8sPortForwardDialer(c, cluster.Config.RestConfig, k8sapi.GetK8sInterface(c))
	if err != nil {
		return nil, err
	}
	grpcAddr := net.JoinHostPort(
		"svc/traffic-manager."+cluster.GetManagerNamespace(),
		fmt.Sprint(install.ManagerPortHTTP))

	// First check. Establish connection
	tc, tCancel := tos.TimeoutContext(c, client.TimeoutTrafficManagerAPI)
	defer tCancel()

	opts := []grpc.DialOption{grpc.WithContextDialer(grpcDialer),
		grpc.WithTransportCredentials(insecure.NewCredentials()),
		grpc.WithNoProxy(),
		grpc.WithBlock(),
		grpc.WithReturnConnectionError()}

	var conn *grpc.ClientConn
	if conn, err = grpc.DialContext(tc, grpcAddr, opts...); err != nil {
		return nil, client.CheckTimeout(tc, fmt.Errorf("dial manager: %w", err))
	}
	defer func() {
		if err != nil {
			conn.Close()
		}
	}()

	userAndHost := fmt.Sprintf("%s@%s", userinfo.Username, host)
	mClient := manager.NewManagerClient(conn)

	vi, err := mClient.Version(tc, &empty.Empty{})
	if err != nil {
		return nil, client.CheckTimeout(tc, fmt.Errorf("manager.Version: %w", err))
	}
	managerVersion, err := semver.Parse(strings.TrimPrefix(vi.Version, "v"))
	if err != nil {
		return nil, client.CheckTimeout(tc, fmt.Errorf("unable to parse manager.Version: %w", err))
	}

	clusterHost := cluster.Config.RestConfig.Host
	si, err := LoadSessionFromUserCache(c, clusterHost)
	if err != nil {
		return nil, err
	}

	if si != nil {
		// Check if the session is still valid in the traffic-manager by calling Remain
		_, err = mClient.Remain(c, &manager.RemainRequest{
			Session: si,
			ApiKey: func() string {
				// Discard any errors; including an apikey with this request
				// is optional.  We might not even be logged in.
				tok, _ := svc.LoginExecutor().GetCloudAPIKey(c, a8rcloud.KeyDescTrafficManager, false)
				return tok
			}(),
		})
		if err == nil {
			dlog.Debugf(c, "traffic-manager port-forward established, client was already known to the traffic-manager as %q", userAndHost)
		} else {
			si = nil
		}
	}

	if si == nil {
		dlog.Debugf(c, "traffic-manager port-forward established, making client known to the traffic-manager as %q", userAndHost)
		si, err = mClient.ArriveAsClient(tc, &manager.ClientInfo{
			Name:      userAndHost,
			InstallId: installID,
			Product:   "telepresence",
			Version:   client.Version(),
			ApiKey:    apiKey,
		})
		if err != nil {
			return nil, client.CheckTimeout(tc, fmt.Errorf("manager.ArriveAsClient: %w", err))
		}
		if err = SaveSessionToUserCache(c, clusterHost, si); err != nil {
			return nil, err
		}
	}

	return &TrafficManager{
		installer:       ti.(*installer),
		installID:       installID,
		userAndHost:     userAndHost,
		getCloudAPIKey:  svc.LoginExecutor().GetCloudAPIKey,
		managerClient:   mClient,
		managerConn:     conn,
		sessionInfo:     si,
		localIntercepts: map[string]string{},
		wlWatcher:       newWASWatcher(),
		managerVersion:  managerVersion,
	}, nil
}

func connectError(t rpc.ConnectInfo_ErrType, err error) *rpc.ConnectInfo {
	return &rpc.ConnectInfo{
		Error:         t,
		ErrorText:     err.Error(),
		ErrorCategory: int32(errcat.GetCategory(err)),
	}
}

func (tm *TrafficManager) setInterceptedNamespaces(c context.Context, interceptedNamespaces map[string]struct{}) {
	tm.insLock.Lock()
	tm.interceptedNamespaces = interceptedNamespaces
	tm.insLock.Unlock()
	tm.updateDaemonNamespaces(c)
}

// updateDaemonNamespacesLocked will create a new DNS search path from the given namespaces and
// send it to the DNS-resolver in the daemon.
func (tm *TrafficManager) updateDaemonNamespaces(c context.Context) {
	tm.wlWatcher.setNamespacesToWatch(c, tm.GetCurrentNamespaces(true))

	tm.insLock.Lock()
	namespaces := make([]string, 0, len(tm.interceptedNamespaces)+len(tm.localIntercepts))
	for ns := range tm.interceptedNamespaces {
		namespaces = append(namespaces, ns)
	}
	for ns := range tm.localInterceptedNamespaces {
		if _, found := tm.interceptedNamespaces[ns]; !found {
			namespaces = append(namespaces, ns)
		}
	}
	// Avoid being locked for the remainder of this function.
	tm.insLock.Unlock()
	sort.Strings(namespaces)

	// Pass current mapped namespaces as plain names (no ending dot). The DNS-resolver will
	// create special mapping for those, allowing names like myservice.mynamespace to be resolved
	paths := tm.GetCurrentNamespaces(false)
	dlog.Debugf(c, "posting search paths %v and namespaces %v", paths, namespaces)
	dlog.Debug(c, "search paths posted successfully")
}

// Run (1) starts up with ensuring that the manager is installed and running,
// but then for most of its life
//  - (2) calls manager.ArriveAsClient and then periodically calls manager.Remain
//  - run the intercepts (manager.WatchIntercepts) and then
//    + (3) listen on the appropriate local ports and forward them to the intercepted
//      Services, and
//    + (4) mount the appropriate remote volumes.
func (tm *TrafficManager) Run(c context.Context) error {
	defer dlog.Info(c, "-- Session ended")

	g := dgroup.NewGroup(c, dgroup.GroupConfig{})
	g.Go("remain", tm.remain)
	g.Go("intercept-port-forward", tm.workerPortForwardIntercepts)
	g.Go("agent-watcher", tm.agentInfoWatcher)
	g.Go("dial-request-watcher", tm.dialRequestWatcher)
	for _, svc := range tm.sessionServices {
		func(svc SessionService) {
			dlog.Infof(c, "Starting additional session service %s", svc.Name())
			g.Go(svc.Name(), func(c context.Context) error {
				return svc.Run(c, tm.sr, tm)
			})
		}(svc)
	}
	return g.Wait()
}

func (tm *TrafficManager) session() *manager.SessionInfo {
	return tm.sessionInfo
}

// getInfosForWorkloads returns a list of workloads found in the given namespace that fulfils the given filter criteria.
func (tm *TrafficManager) getInfosForWorkloads(
	ctx context.Context,
	namespaces []string,
	iMap map[string][]*manager.InterceptInfo,
	aMap map[string]*manager.AgentInfo,
	filter rpc.ListRequest_Filter,
) ([]*rpc.WorkloadInfo, error) {
	wiMap := make(map[types.UID]*rpc.WorkloadInfo)
	var err error
	tm.wlWatcher.eachService(ctx, namespaces, func(svc *core.Service) {
		var wls []k8sapi.Workload
		if wls, err = tm.wlWatcher.findMatchingWorkloads(ctx, svc); err != nil {
			return
		}
		for _, workload := range wls {
			if _, ok := wiMap[workload.GetUID()]; ok {
				continue
			}
			name := workload.GetName()
			dlog.Debugf(ctx, "Getting info for %s %s.%s, matching service %s.%s", workload.GetKind(), name, workload.GetNamespace(), svc.Name, svc.Namespace)
			ports := []*rpc.WorkloadInfo_ServiceReference_Port{}
			for _, p := range svc.Spec.Ports {
				ports = append(ports, &rpc.WorkloadInfo_ServiceReference_Port{
					Name: p.Name,
					Port: p.Port,
				})
			}
			wlInfo := &rpc.WorkloadInfo{
				Name:                 name,
				Namespace:            workload.GetNamespace(),
				WorkloadResourceType: workload.GetKind(),
				Uid:                  string(workload.GetUID()),
				Service: &rpc.WorkloadInfo_ServiceReference{
					Name:      svc.Name,
					Namespace: svc.Namespace,
					Uid:       string(svc.UID),
					Ports:     ports,
				},
			}
			var ok bool
			if wlInfo.InterceptInfos, ok = iMap[name]; !ok && filter <= rpc.ListRequest_INTERCEPTS {
				continue
			}
			if wlInfo.AgentInfo, ok = aMap[name]; !ok && filter <= rpc.ListRequest_INSTALLED_AGENTS {
				continue
			}
			wiMap[workload.GetUID()] = wlInfo
		}
	})
	wiz := make([]*rpc.WorkloadInfo, len(wiMap))
	i := 0
	for _, wi := range wiMap {
		wiz[i] = wi
		i++
	}
	sort.Slice(wiz, func(i, j int) bool { return wiz[i].Name < wiz[j].Name })
	return wiz, nil
}

func (tm *TrafficManager) waitForSync(ctx context.Context) {
	tm.WaitForNSSync(ctx)
	tm.wlWatcher.setNamespacesToWatch(ctx, tm.GetCurrentNamespaces(true))
	tm.wlWatcher.waitForSync(ctx)
}

func (tm *TrafficManager) getActiveNamespaces(ctx context.Context) []string {
	tm.waitForSync(ctx)
	return tm.wlWatcher.getActiveNamespaces()
}

func (tm *TrafficManager) addActiveNamespaceListener(l func()) {
	tm.wlWatcher.addActiveNamespaceListener(l)
}

func (tm *TrafficManager) WatchWorkloads(c context.Context, wr *rpc.WatchWorkloadsRequest, stream WatchWorkloadsStream) error {
	tm.waitForSync(c)
	tm.ensureWatchers(c, wr.Namespaces)
	sCtx, sCancel := context.WithCancel(c)
	// We need to make sure the subscription ends when we leave this method, since this is the one consuming the snapshotAvailable channel.
	// Otherwise, the goroutine that writes to the channel will leak.
	defer sCancel()
	snapshotAvailable := tm.wlWatcher.subscribe(sCtx)
	for {
		select {
		case <-c.Done():
			return nil
		case <-snapshotAvailable:
			snapshot, err := tm.workloadInfoSnapshot(c, wr.GetNamespaces(), rpc.ListRequest_INTERCEPTABLE, false)
			if err != nil {
				return status.Errorf(codes.Unavailable, "failed to create WorkloadInfoSnapshot: %v", err)
			}
			if err := stream.Send(snapshot); err != nil {
				dlog.Errorf(c, "WatchWorkloads.Send() failed: %v", err)
				return err
			}
		}
	}
}

func (tm *TrafficManager) WorkloadInfoSnapshot(
	ctx context.Context,
	namespaces []string,
	filter rpc.ListRequest_Filter,
	includeLocalIntercepts bool,
) (*rpc.WorkloadInfoSnapshot, error) {
	tm.waitForSync(ctx)
	return tm.workloadInfoSnapshot(ctx, namespaces, filter, includeLocalIntercepts)
}

func (tm *TrafficManager) ensureWatchers(ctx context.Context,
	namespaces []string) {
	// If a watcher is started, we better wait for the next snapshot from WatchAgentsNS
	waitCh := make(chan struct{}, 1)
	tm.currentAgentsLock.Lock()
	tm.agentInitWaiters = append(tm.agentInitWaiters, waitCh)
	tm.currentAgentsLock.Unlock()
	needWait := false

	wg := sync.WaitGroup{}
	wg.Add(len(namespaces))
	for _, ns := range namespaces {
		if ns == "" {
			// Don't use tm.ActualNamespace here because the accessibility of the namespace
			// is actually determined once the watcher starts
			ns = tm.Namespace
		}
		tm.wlWatcher.ensureStarted(ctx, ns, func(started bool) {
			if started {
				needWait = true
			}
			wg.Done()
		})
	}
	wg.Wait()
	wc, cancel := client.GetConfig(ctx).Timeouts.TimeoutContext(ctx, client.TimeoutRoundtripLatency)
	defer cancel()
	if needWait {
		select {
		case <-wc.Done():
		case <-waitCh:
		}
	}
}

func (tm *TrafficManager) workloadInfoSnapshot(
	ctx context.Context,
	namespaces []string,
	filter rpc.ListRequest_Filter,
	includeLocalIntercepts bool,
) (*rpc.WorkloadInfoSnapshot, error) {
	is := tm.getCurrentIntercepts()
	tm.ensureWatchers(ctx, namespaces)

	var nss []string
	if filter == rpc.ListRequest_INTERCEPTS {
		// Special case, we don't care about namespaces. Instead, we use the namespaces of all
		// intercepts.
		nsMap := make(map[string]struct{})
		for _, i := range is {
			nsMap[i.Spec.Namespace] = struct{}{}
		}
		for _, ns := range tm.localIntercepts {
			nsMap[ns] = struct{}{}
		}
		nss = make([]string, len(nsMap))
		i := 0
		for ns := range nsMap {
			nss[i] = ns
			i++
		}
		sort.Strings(nss) // sort them so that the result is predictable
	} else {
		nss = make([]string, 0, len(namespaces))
		for _, ns := range namespaces {
			ns = tm.ActualNamespace(ns)
			if ns != "" {
				nss = append(nss, ns)
			}
		}
	}
	if len(nss) == 0 {
		// none of the namespaces are currently mapped
		return &rpc.WorkloadInfoSnapshot{}, nil
	}

	iMap := make(map[string][]*manager.InterceptInfo, len(is))
nextIs:
	for _, i := range is {
		for _, ns := range nss {
			if i.Spec.Namespace == ns {
				iMap[i.Spec.Agent] = append(iMap[i.Spec.Agent], i)
				continue nextIs
			}
		}
	}
	aMap := make(map[string]*manager.AgentInfo)
	for _, ns := range nss {
		for k, v := range tm.getCurrentAgentsInNamespace(ns) {
			aMap[k] = v
		}
	}
	workloadInfos, err := tm.getInfosForWorkloads(ctx, nss, iMap, aMap, filter)
	if err != nil {
		return nil, err
	}

	if includeLocalIntercepts {
	nextLocalNs:
		for localIntercept, localNs := range tm.localIntercepts {
			for _, ns := range nss {
				if localNs == ns {
					workloadInfos = append(workloadInfos, &rpc.WorkloadInfo{InterceptInfos: []*manager.InterceptInfo{{
						Spec:              &manager.InterceptSpec{Name: localIntercept, Namespace: localNs},
						Disposition:       manager.InterceptDispositionType_ACTIVE,
						MechanismArgsDesc: "as local-only",
					}}})
					continue nextLocalNs
				}
			}
		}
	}
	return &rpc.WorkloadInfoSnapshot{Workloads: workloadInfos}, nil
}

var SessionExpiredErr = errors.New("session expired")

func (tm *TrafficManager) remain(c context.Context) error {
	ticker := time.NewTicker(5 * time.Second)
	defer func() {
		ticker.Stop()
		c = dcontext.WithoutCancel(c)
		c, cancel := context.WithTimeout(c, 3*time.Second)
		defer cancel()
		if _, err := tm.managerClient.Depart(c, tm.session()); err != nil {
			dlog.Errorf(c, "failed to depart from manager: %v", err)
		} else {
			// Depart succeeded so the traffic-manager has dropped the session. We should too
			if err = DeleteSessionFromUserCache(c); err != nil {
				dlog.Errorf(c, "failed to delete session from user cache: %v", err)
			}
		}
		tm.managerConn.Close()
	}()

	for {
		select {
		case <-c.Done():
			return nil
		case <-ticker.C:
			_, err := tm.managerClient.Remain(c, &manager.RemainRequest{
				Session: tm.session(),
				ApiKey: func() string {
					// Discard any errors; including an apikey with this request
					// is optional.  We might not even be logged in.
					tok, _ := tm.getCloudAPIKey(c, a8rcloud.KeyDescTrafficManager, false)
					return tok
				}(),
			})
			if err != nil && c.Err() == nil {
				dlog.Error(c, err)
				if gErr, ok := status.FromError(err); ok && gErr.Code() == codes.NotFound {
					// Session has expired. We need to cancel the owner session and reconnect
					return SessionExpiredErr
				}
			}
		}
	}
}

func (tm *TrafficManager) UpdateStatus(c context.Context, cr *rpc.ConnectRequest) *rpc.ConnectInfo {
	var config *k8s.Config
	var err error
	if cr.Podd != nil && *cr.Podd {
		config, err = k8s.NewConfigInCluster(c, cr.KubeFlags)
	} else {
		config, err = k8s.NewConfig(c, cr.KubeFlags)
	}
	if err != nil {
		return connectError(rpc.ConnectInfo_CLUSTER_FAILED, err)
	}

	if (cr.Podd == nil || !*cr.Podd) && !tm.Config.ContextServiceAndFlagsEqual(config) {
		return &rpc.ConnectInfo{
			Error:          rpc.ConnectInfo_MUST_RESTART,
			ClusterContext: tm.Config.Context,
			ClusterServer:  tm.Config.Server,
			ClusterId:      tm.GetClusterId(c),
		}
	}

	if tm.SetMappedNamespaces(c, cr.MappedNamespaces) {
		tm.insLock.Lock()
		tm.ingressInfo = nil
		tm.insLock.Unlock()
	}
	return tm.Status(c)
}

func (tm *TrafficManager) Status(c context.Context) *rpc.ConnectInfo {
	cfg := tm.Config
	ret := &rpc.ConnectInfo{
		Error:          rpc.ConnectInfo_ALREADY_CONNECTED,
		ClusterContext: cfg.Context,
		ClusterServer:  cfg.Server,
		ClusterId:      tm.GetClusterId(c),
		SessionInfo:    tm.session(),
		Intercepts:     &manager.InterceptInfoSnapshot{Intercepts: tm.getCurrentIntercepts()},
	}
	return ret
}

// Given a slice of AgentInfo, this returns another slice of agents with one
// agent per namespace, name pair.
// Deprecated: not used with traffic-manager versions >= 2.6.0
func getRepresentativeAgents(_ context.Context, agents []*manager.AgentInfo) []*manager.AgentInfo {
	type workload struct {
		name, namespace string
	}
	workloads := map[workload]bool{}
	var representativeAgents []*manager.AgentInfo
	for _, agent := range agents {
		wk := workload{name: agent.Name, namespace: agent.Namespace}
		if !workloads[wk] {
			workloads[wk] = true
			representativeAgents = append(representativeAgents, agent)
		}
	}
	return representativeAgents
}

// Deprecated: not used with traffic-manager versions >= 2.6.0
func (tm *TrafficManager) legacyUninstall(c context.Context, ur *rpc.UninstallRequest) (*rpc.UninstallResult, error) {
	result := &rpc.UninstallResult{}
	agents := tm.getCurrentAgents()

	// Since workloads can have more than one replica, we get a slice of agents
	// where the agent to workload mapping is 1-to-1.  This is important
	// because in the ALL_AGENTS or default case, we could edit the same
	// workload n times for n replicas, which could cause race conditions
	agents = getRepresentativeAgents(c, agents)

	_ = tm.ClearIntercepts(c)
	switch ur.UninstallType {
	case rpc.UninstallRequest_UNSPECIFIED:
		return nil, status.Error(codes.InvalidArgument, "invalid uninstall request")
	case rpc.UninstallRequest_NAMED_AGENTS:
		var selectedAgents []*manager.AgentInfo
		for _, di := range ur.Agents {
			found := false
			namespace := tm.ActualNamespace(ur.Namespace)
			if namespace != "" {
				for _, ai := range agents {
					if namespace == ai.Namespace && di == ai.Name {
						found = true
						selectedAgents = append(selectedAgents, ai)
						break
					}
				}
			}
			if !found {
				result.ErrorText = fmt.Sprintf("unable to find a workload named %s.%s with an agent installed", di, namespace)
				result.ErrorCategory = int32(errcat.User)
			}
		}
		agents = selectedAgents
		fallthrough
	case rpc.UninstallRequest_ALL_AGENTS:
		if len(agents) > 0 {
			if err := tm.RemoveManagerAndAgents(c, true, agents); err != nil {
				result.ErrorText = err.Error()
				result.ErrorCategory = int32(errcat.GetCategory(err))
			}
		}
	default:
		// Cancel all communication with the manager
		if err := tm.RemoveManagerAndAgents(c, false, agents); err != nil {
			result.ErrorText = err.Error()
			result.ErrorCategory = int32(errcat.GetCategory(err))
		}
	}
	return result, nil
}

// Uninstall parts or all of Telepresence from the cluster if the client has sufficient credentials to do so.
//
// Uninstalling everything requires that the client owns the helm chart installation and has permissions to run
// a `helm uninstall traffic-manager`.
//
// Uninstalling all or specific agents require that the client can get and update the agents ConfigMap.
func (tm *TrafficManager) Uninstall(ctx context.Context, ur *rpc.UninstallRequest) (*rpc.UninstallResult, error) {
	if tm.managerVersion.LT(firstAgentConfigMapVersion) {
		// fall back traffic-manager behaviour prior to 2.6
		return tm.legacyUninstall(ctx, ur)
	}

	result := func(err error) (*rpc.UninstallResult, error) {
		r := &rpc.UninstallResult{}
		if err != nil {
			r.ErrorText = err.Error()
			r.ErrorCategory = int32(errcat.GetCategory(err))
		}
		return r, nil
	}

	if ur.UninstallType == rpc.UninstallRequest_EVERYTHING {
		_ = tm.ClearIntercepts(ctx)
		// Uninstalling using helm chart will roll out all affected pods and remove their respective traffic-agent. This
		// of course, given that the client has permissions to do that, and the chart is owned by the client.
		if err := helm.DeleteTrafficManager(ctx, tm.ConfigFlags, tm.GetManagerNamespace(), true); err != nil {
			return result(errcat.User.New(err))
		}
		return result(nil)
	}

	api := k8sapi.GetK8sInterface(ctx).CoreV1()
	loadAgentConfigMap := func(ns string) (*core.ConfigMap, error) {
		cm, err := api.ConfigMaps(ns).Get(ctx, agentconfig.ConfigMap, meta.GetOptions{})
		if err != nil {
			if k8serrors.IsNotFound(err) {
				// there are no agents to remove
				return nil, nil
			}
			// TODO: find out if this is due to lack of access credentials and if so, report using errcat.User with more meaningful message
			return nil, err
		}
		return cm, nil
	}

	updateAgentConfigMap := func(ns string, cm *core.ConfigMap) error {
		_, err := api.ConfigMaps(ns).Update(ctx, cm, meta.UpdateOptions{})
		return err
	}

	// Removal of agents requested. We need the agents ConfigMap in order to do that.
	// This removal is deliberately done in the client instead of the traffic-manager so that RBAC can be configured
	// to prevent the clients from doing it.
	if ur.UninstallType == rpc.UninstallRequest_NAMED_AGENTS {
		// must have a valid namespace in order to uninstall named agents
		tm.waitForSync(ctx)
		if ur.Namespace == "" {
			ur.Namespace = tm.Namespace
		}
		tm.wlWatcher.ensureStarted(ctx, ur.Namespace, nil)
		namespace := tm.ActualNamespace(ur.Namespace)
		if namespace == "" {
			// namespace is not mapped
			return result(errcat.User.Newf("namespace %s is not mapped", ur.Namespace))
		}
		cm, err := loadAgentConfigMap(namespace)
		if err != nil || cm == nil {
			return result(err)
		}
		changed := false
		ics := tm.getCurrentIntercepts()
		for _, an := range ur.Agents {
			for _, ic := range ics {
				if ic.Spec.Namespace == namespace && ic.Spec.Agent == an {
					_ = tm.RemoveIntercept(ctx, ic.Spec.Name)
					break
				}
			}
			if _, ok := cm.Data[an]; ok {
				delete(cm.Data, an)
				changed = true
			}
		}
		if changed {
			return result(updateAgentConfigMap(namespace, cm))
		}
		return result(nil)
	}
	if ur.UninstallType != rpc.UninstallRequest_ALL_AGENTS {
		return nil, status.Error(codes.InvalidArgument, "invalid uninstall request")
	}

	_ = tm.ClearIntercepts(ctx)
	clearAgentsConfigMap := func(ns string) error {
		cm, err := loadAgentConfigMap(ns)
		if err != nil {
			return err
		}
		if cm == nil {
			return nil
		}
		if len(cm.Data) > 0 {
			cm.Data = nil
			return updateAgentConfigMap(ns, cm)
		}
		return nil
	}

	if ur.Namespace != "" {
		tm.waitForSync(ctx)
		if ur.Namespace == "" {
			ur.Namespace = tm.Namespace
		}
		tm.wlWatcher.ensureStarted(ctx, ur.Namespace, nil)
		namespace := tm.ActualNamespace(ur.Namespace)
		if namespace == "" {
			// namespace is not mapped
			return result(errcat.User.Newf("namespace %s is not mapped", ur.Namespace))
		}
		return result(clearAgentsConfigMap(namespace))
	} else {
		// Load all effected configmaps
		for _, ns := range tm.GetCurrentNamespaces(true) {
			err := clearAgentsConfigMap(ns)
			if err != nil {
				return result(err)
			}
		}
	}
	return result(nil)
}

// getClusterCIDRs finds the service CIDR and the pod CIDRs of all nodes in the cluster
func (tm *TrafficManager) getOutboundInfo(ctx context.Context) *daemon.OutboundInfo {
	// We'll figure out the IP address of the API server(s) so that we can tell the daemon never to proxy them.
	// This is because in some setups the API server will be in the same CIDR range as the pods, and the
	// daemon will attempt to proxy traffic to it. This usually results in a loss of all traffic to/from
	// the cluster, since an open tunnel to the traffic-manager (via the API server) is itself required
	// to communicate with the cluster.
	neverProxy := []*manager.IPNet{}
	url, err := url.Parse(tm.Server)
	if err != nil {
		// This really shouldn't happen as we are connected to the server
		dlog.Errorf(ctx, "Unable to parse url for k8s server %s: %v", tm.Server, err)
	} else {
		hostname := url.Hostname()
		rawIP := iputil.Parse(hostname)
		ips := []net.IP{rawIP}
		if rawIP == nil {
			var err error
			ips, err = net.LookupIP(hostname)
			if err != nil {
				dlog.Errorf(ctx, "Unable to do DNS lookup for k8s server %s: %v", hostname, err)
				ips = []net.IP{}
			}
		}
		for _, ip := range ips {
			mask := net.CIDRMask(128, 128)
			if ipv4 := ip.To4(); ipv4 != nil {
				mask = net.CIDRMask(32, 32)
				ip = ipv4
			}
			ipnet := &net.IPNet{IP: ip, Mask: mask}
			neverProxy = append(neverProxy, iputil.IPNetToRPC(ipnet))
		}
	}
	for _, np := range tm.NeverProxy {
		neverProxy = append(neverProxy, iputil.IPNetToRPC((*net.IPNet)(np)))
	}
	info := &daemon.OutboundInfo{
		Session:           tm.sessionInfo,
		NeverProxySubnets: neverProxy,
	}

	if tm.DNS != nil {
		info.Dns = &daemon.DNSConfig{
			ExcludeSuffixes: tm.DNS.ExcludeSuffixes,
			IncludeSuffixes: tm.DNS.IncludeSuffixes,
			LookupTimeout:   durationpb.New(tm.DNS.LookupTimeout.Duration),
		}
		if len(tm.DNS.LocalIP) > 0 {
			info.Dns.LocalIp = tm.DNS.LocalIP.IP()
		}
		if len(tm.DNS.RemoteIP) > 0 {
			info.Dns.RemoteIp = tm.DNS.RemoteIP.IP()
		}
	}

	if len(tm.AlsoProxy) > 0 {
		info.AlsoProxySubnets = make([]*manager.IPNet, len(tm.AlsoProxy))
		for i, ap := range tm.AlsoProxy {
			info.AlsoProxySubnets[i] = iputil.IPNetToRPC((*net.IPNet)(ap))
		}
	}
	return info
}<|MERGE_RESOLUTION|>--- conflicted
+++ resolved
@@ -189,7 +189,7 @@
 func NewSession(c context.Context, sr *scout.Reporter, cr *rpc.ConnectRequest, svc Service, extraServices []SessionService) (context.Context, Session, *connector.ConnectInfo) {
 	dlog.Info(c, "-- Starting new session")
 	sr.Report(c, "connect")
-<<<<<<< HEAD
+
 	var rootDaemon daemon.DaemonClient
 	var err error
 	if cr.Podd != nil && !*(cr.Podd) {
@@ -197,12 +197,6 @@
 		if err != nil {
 			return nil, connectError(rpc.ConnectInfo_DAEMON_FAILED, err)
 		}
-=======
-
-	rootDaemon, err := svc.RootDaemonClient(c)
-	if err != nil {
-		return c, nil, connectError(rpc.ConnectInfo_DAEMON_FAILED, err)
->>>>>>> 0f4a741d
 	}
 
 	dlog.Info(c, "Connecting to k8s cluster...")
@@ -251,33 +245,6 @@
 	if cr.Podd != nil && !*(cr.Podd) {
 		oi := tmgr.getOutboundInfo(c)
 
-<<<<<<< HEAD
-		dlog.Debug(c, "Connecting to root daemon")
-		var rootStatus *daemon.DaemonStatus
-		for attempt := 1; ; attempt++ {
-			if rootStatus, err = rootDaemon.Connect(c, oi); err != nil {
-				dlog.Errorf(c, "failed to connect to root daemon: %v", err)
-				return nil, connectError(rpc.ConnectInfo_DAEMON_FAILED, err)
-			}
-			oc := rootStatus.OutboundConfig
-			if oc == nil || oc.Session == nil {
-				// This is an internal error. Something is wrong with the root daemon.
-				return nil, connectError(rpc.ConnectInfo_DAEMON_FAILED, errors.New("root daemon's OutboundConfig has no Session"))
-			}
-			if oc.Session.SessionId == oi.Session.SessionId {
-				break
-			}
-
-			// Root daemon was running an old session. This indicates that this daemon somehow
-			// crashed without disconnecting. So let's do that now, and then reconnect...
-			if attempt == 2 {
-				// ...or not, since we've already done it.
-				return nil, connectError(rpc.ConnectInfo_DAEMON_FAILED, errors.New("unable to reconnect"))
-			}
-			if _, err = rootDaemon.Disconnect(c, &empty.Empty{}); err != nil {
-				return nil, connectError(rpc.ConnectInfo_DAEMON_FAILED, fmt.Errorf("failed to disconnect from the root daemon: %w", err))
-			}
-=======
 	dlog.Debug(c, "Connecting to root daemon")
 	var rootStatus *daemon.DaemonStatus
 	for attempt := 1; ; attempt++ {
@@ -302,7 +269,6 @@
 		}
 		if _, err = rootDaemon.Disconnect(c, &empty.Empty{}); err != nil {
 			return c, nil, connectError(rpc.ConnectInfo_DAEMON_FAILED, fmt.Errorf("failed to disconnect from the root daemon: %w", err))
->>>>>>> 0f4a741d
 		}
 		dlog.Debug(c, "Connected to root daemon")
 		tmgr.AddNamespaceListener(tmgr.updateDaemonNamespaces)

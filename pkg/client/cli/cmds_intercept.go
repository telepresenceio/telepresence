package cli

import (
	"bufio"
	"bytes"
	"context"
	"encoding/json"
	"errors"
	"fmt"
	"io"
	"os"
	"reflect"
	"regexp"
	"runtime"
	"sort"
	"strconv"
	"strings"

	"github.com/blang/semver"
	"github.com/spf13/cobra"
	empty "google.golang.org/protobuf/types/known/emptypb"
	core "k8s.io/api/core/v1"

	"github.com/datawire/dlib/dcontext"
	"github.com/datawire/dlib/dexec"
	"github.com/datawire/dlib/dlog"
	"github.com/telepresenceio/telepresence/rpc/v2/common"
	"github.com/telepresenceio/telepresence/rpc/v2/connector"
	"github.com/telepresenceio/telepresence/rpc/v2/manager"
	"github.com/telepresenceio/telepresence/v2/pkg/agentconfig"
	"github.com/telepresenceio/telepresence/v2/pkg/client"
	"github.com/telepresenceio/telepresence/v2/pkg/client/cache"
	"github.com/telepresenceio/telepresence/v2/pkg/client/cli/cliutil"
	"github.com/telepresenceio/telepresence/v2/pkg/client/cli/extensions"
	"github.com/telepresenceio/telepresence/v2/pkg/client/errcat"
	"github.com/telepresenceio/telepresence/v2/pkg/client/scout"
	"github.com/telepresenceio/telepresence/v2/pkg/proc"
)

type interceptArgs struct {
	name        string // Args[0] || `${Args[0]}-${--namespace}` // which depends on a combinationof --workload and --namespace
	agentName   string // --workload || Args[0] // only valid if !localOnly
	namespace   string // --namespace
	port        string // --port // only valid if !localOnly
	serviceName string // --service // only valid if !localOnly
	localOnly   bool   // --local-only

	previewEnabled bool                 // --preview-url // only valid if !localOnly
	previewSpec    *manager.PreviewSpec // --preview-url-* // only valid if !localOnly

	envFile  string   // --env-file
	envJSON  string   // --env-json
	mount    string   // --mount // "true", "false", or desired mount point // only valid if !localOnly
	mountSet bool     // whether --mount was passed
	toPod    []string // --to-pod

	dockerRun   bool   // --docker-run
	dockerMount string // --docker-mount // where to mount in a docker container. Defaults to mount unless mount is "true" or "false".

	extState         *extensions.CLIFlagState // extension flags
	extRequiresLogin bool                     // pre-extracted from extState

	cmdline []string // Args[1:]

	// ingress cmd inputs
	ingressHost string
	ingressPort int32
	ingressTLS  bool
	ingressL5   string
}

// safeCobraCommand is more-or-less a subset of *cobra.Command, with less stuff exposed so I don't
// have to worry about things using it in ways they shouldn't.
type safeCobraCommand interface {
	InOrStdin() io.Reader
	OutOrStdout() io.Writer
	ErrOrStderr() io.Writer
	FlagError(error) error
}

type safeCobraCommandImpl struct {
	*cobra.Command
}

func (w safeCobraCommandImpl) FlagError(err error) error {
	return w.Command.FlagErrorFunc()(w.Command, err)
}

type interceptState struct {
	// static after newInterceptState() ////////////////////////////////////

	cmd  safeCobraCommand
	args interceptArgs

	scout *scout.Reporter

	connectorClient connector.ConnectorClient
	managerClient   manager.ManagerClient
	connInfo        *connector.ConnectInfo

	// set later ///////////////////////////////////////////////////////////

	env        map[string]string
	mountPoint string // if non-empty, this the final mount point of a successful mount
	localPort  uint16 // the parsed <local port>

	dockerPort uint16
}

func interceptCommand(ctx context.Context) *cobra.Command {
	cmd := &cobra.Command{
		Use:  "intercept [flags] <intercept_base_name> [-- <command with arguments...>]",
		Args: cobra.MinimumNArgs(1),

		Short:    "Intercept a service",
		PreRunE:  updateCheckIfDue,
		PostRunE: raiseCloudMessage,
	}
	args := interceptArgs{}
	flags := cmd.Flags()

	flags.StringVarP(&args.agentName, "workload", "w", "", "Name of workload (Deployment, ReplicaSet) to intercept, if different from <name>")
	flags.StringVarP(&args.port, "port", "p", strconv.Itoa(client.GetConfig(ctx).Intercept.DefaultPort), ``+
		`Local port to forward to. If intercepting a service with multiple ports, `+
		`use <local port>:<svcPortIdentifier>, where the identifier is the port name or port number. `+
		`With --docker-run, use <local port>:<container port> or <local port>:<container port>:<svcPortIdentifier>.`,
	)

	flags.StringVar(&args.serviceName, "service", "", "Name of service to intercept. If not provided, we will try to auto-detect one")

	flags.BoolVarP(&args.localOnly, "local-only", "l", false, ``+
		`Declare a local-only intercept for the purpose of getting direct outbound access to the intercept's namespace`)

	flags.BoolVarP(&args.previewEnabled, "preview-url", "u", cliutil.HasLoggedIn(ctx), ``+
		`Generate an edgestack.me preview domain for this intercept. `+
		`(default "true" if you are logged in with 'telepresence login', default "false" otherwise)`,
	)
	args.previewSpec = &manager.PreviewSpec{}
	AddPreviewFlags("preview-url-", flags, args.previewSpec)

	flags.StringVarP(&args.envFile, "env-file", "e", "", ``+
		`Also emit the remote environment to an env file in Docker Compose format. `+
		`See https://docs.docker.com/compose/env-file/ for more information on the limitations of this format.`)

	flags.StringVarP(&args.envJSON, "env-json", "j", "", `Also emit the remote environment to a file as a JSON blob.`)

	flags.StringVarP(&args.mount, "mount", "", "true", ``+
		`The absolute path for the root directory where volumes will be mounted, $TELEPRESENCE_ROOT. Use "true" to `+
		`have Telepresence pick a random mount point (default). Use "false" to disable filesystem mounting entirely.`)

	flags.StringSliceVar(&args.toPod, "to-pod", []string{}, ``+
		`An additional port to forward from the intercepted pod, will be made available at localhost:PORT `+
		`Use this to, for example, access proxy/helper sidecars in the intercepted pod. The default protocol is TCP. `+
		`Use <port>/UDP for UDP ports`)

	flags.BoolVarP(&args.dockerRun, "docker-run", "", false, ``+
		`Run a Docker container with intercepted environment, volume mount, by passing arguments after -- to 'docker run', `+
		`e.g. '--docker-run -- -it --rm ubuntu:20.04 /bin/bash'`)

	flags.StringVarP(&args.dockerMount, "docker-mount", "", "", ``+
		`The volume mount point in docker. Defaults to same as "--mount"`)

	flags.StringVarP(&args.namespace, "namespace", "n", "", "If present, the namespace scope for this CLI request")

	flags.StringVar(&args.ingressHost, "ingress-host", "", "If this flag is set, the ingress dialogue will be skipped,"+
		" and this value will be used as the ingress hostname.")
	flags.Int32Var(&args.ingressPort, "ingress-port", 0, "If this flag is set, the ingress dialogue will be skipped,"+
		" and this value will be used as the ingress port.")
	flags.BoolVar(&args.ingressTLS, "ingress-tls", false, "If this flag is set, the ingress dialogue will be skipped."+
		" If the dialogue is skipped, this flag will determine if TLS is used, and will default to false.")
	flags.StringVar(&args.ingressL5, "ingress-l5", "", "If this flag is set, the ingress dialogue will be skipped,"+
		" and this value will be used as the L5 hostname. If the dialogue is skipped, this flag will default to the ingress-host value")

	var extErr error
	exts, extErr := extensions.LoadExtensions(ctx, flags)
	if extErr == nil {
		args.extState, extErr = exts.AddToFlagSet(ctx, flags)
	}

	cmd.RunE = func(cmd *cobra.Command, positional []string) error {
		if extErr != nil {
			return extErr
		}
		// arg-parsing
		var err error
		args.extRequiresLogin, err = args.extState.RequiresAPIKeyOrLicense()
		if err != nil {
			return err
		}
		args.name = positional[0]
		args.cmdline = positional[1:]
		switch args.localOnly { // a switch instead of an if/else to get gocritic to not suggest "else if"
		case true:
			// Not actually intercepting anything -- check that the flags make sense for that
			if args.agentName != "" {
				return errcat.User.New("a local-only intercept cannot have a workload")
			}
			if args.serviceName != "" {
				return errcat.User.New("a local-only intercept cannot have a service")
			}
			if cmd.Flag("port").Changed {
				return errcat.User.New("a local-only intercept cannot have a port")
			}
			if cmd.Flag("mount").Changed {
				return errcat.User.New("a local-only intercept cannot have mounts")
			}
			if cmd.Flag("preview-url").Changed && args.previewEnabled {
				return errcat.User.New("a local-only intercept cannot be previewed")
			}
		case false:
			// Actually intercepting something
			if args.agentName == "" {
				args.agentName = args.name
				if args.namespace != "" {
					args.name += "-" + args.namespace
				}
			}
		}
		args.mountSet = cmd.Flag("mount").Changed
		if args.dockerRun {
			if err := validateDockerArgs(args.cmdline); err != nil {
				return err
			}
		}
		// run
		return intercept(cmd, args)
	}

	return cmd
}

func leaveCommand() *cobra.Command {
	return &cobra.Command{
		Use:  "leave [flags] <intercept_name>",
		Args: cobra.ExactArgs(1),

		Short: "Remove existing intercept",
		RunE: func(cmd *cobra.Command, args []string) error {
			return removeIntercept(cmd.Context(), strings.TrimSpace(args[0]))
		},
	}
}

func intercept(cmd *cobra.Command, args interceptArgs) error {
	if len(args.cmdline) == 0 && !args.dockerRun {
		// start and retain the intercept
		return withConnector(cmd, true, nil, func(ctx context.Context, cs *connectorState) error {
			return cliutil.WithManager(ctx, func(ctx context.Context, managerClient manager.ManagerClient) error {
				is := newInterceptState(ctx, safeCobraCommandImpl{cmd}, args, cs, managerClient)
				defer is.scout.Close()
				return client.WithEnsuredState(ctx, is, true, func() error { return nil })
			})
		})
	}

	// start intercept, run command, then stop the intercept
	return withConnector(cmd, false, nil, func(ctx context.Context, cs *connectorState) error {
		return cliutil.WithManager(ctx, func(ctx context.Context, managerClient manager.ManagerClient) error {
			is := newInterceptState(ctx, safeCobraCommandImpl{cmd}, args, cs, managerClient)
			defer is.scout.Close()
			return client.WithEnsuredState(ctx, is, false, func() (err error) {
				ctx, cancel := context.WithCancel(dcontext.WithSoftness(ctx))
				defer cancel()
				var cmd *dexec.Cmd
				if args.dockerRun {
					envFile := is.args.envFile
					if envFile == "" {
						file, err := os.CreateTemp("", "tel-*.env")
						if err != nil {
							return errcat.NoDaemonLogs.Newf("failed to create temporary environment file. %w", err)
						}
						defer os.Remove(file.Name())

						if err = is.writeEnvToFileAndClose(file); err != nil {
							return err
						}
						envFile = file.Name()
					}
					cmd, err = is.startInDocker(ctx, envFile, args.cmdline)
				} else {
					cmd, err = proc.Start(ctx, is.env, args.cmdline[0], args.cmdline[1:]...)
				}
				if err == nil {
					// Send info about the pid and intercept id to the traffic-manager so that it kills
					// the process if it receives a leave of quit call.
					cc := is.connectorClient
					ior := &connector.Interceptor{
						InterceptId: is.env["TELEPRESENCE_INTERCEPT_ID"],
						Pid:         int32(os.Getpid()),
					}
					if _, err = cc.AddInterceptor(ctx, ior); err != nil {
						_ = cmd.Process.Kill()
						return err
					}
					defer func() {
						if _, err := cc.RemoveInterceptor(ctx, ior); err != nil {
							dlog.Error(ctx, err)
						}
					}()
					err = proc.Wait(ctx, cancel, cmd)
				}
				// The external command will not output anything to the logs. An error here
				// is likely caused by the user hitting <ctrl>-C to terminate the process.
				if err != nil {
					err = errcat.NoDaemonLogs.New(err)
				}
				return err
			})
		})
	})
}

func newInterceptState(
	ctx context.Context,
	cmd safeCobraCommand,
	args interceptArgs,
	cs *connectorState,
	managerClient manager.ManagerClient,
) *interceptState {
	is := &interceptState{
		cmd:  cmd,
		args: args,

		scout: scout.NewReporter(ctx, "cli"),

		connectorClient: cs.userD,
		managerClient:   managerClient,
		connInfo:        cs.ConnectInfo,
	}
	is.scout.Start(ctx)
	return is
}

// InterceptError inspects the .Error and .ErrorText fields in an InterceptResult and returns an
// appropriate error object, or nil if the InterceptResult doesn't represent an error.
func InterceptError(r *connector.InterceptResult) error {
	msg := ""
	errCat := errcat.Unknown
	switch r.Error {
	case common.InterceptError_UNSPECIFIED:
		return nil
	case common.InterceptError_NO_CONNECTION:
		msg = "Local network is not connected to the cluster"
	case common.InterceptError_NO_TRAFFIC_MANAGER:
		msg = "Intercept unavailable: no traffic manager"
	case common.InterceptError_TRAFFIC_MANAGER_CONNECTING:
		msg = "Connecting to traffic manager..."
	case common.InterceptError_TRAFFIC_MANAGER_ERROR:
		msg = r.ErrorText
	case common.InterceptError_ALREADY_EXISTS:
		msg = fmt.Sprintf("Intercept with name %q already exists", r.ErrorText)
	case common.InterceptError_LOCAL_TARGET_IN_USE:
		spec := r.InterceptInfo.Spec
		msg = fmt.Sprintf("Port %s:%d is already in use by intercept %s",
			spec.TargetHost, spec.TargetPort, spec.Name)
	case common.InterceptError_NO_ACCEPTABLE_WORKLOAD:
		msg = fmt.Sprintf("No interceptable deployment, replicaset, or statefulset matching %s found", r.ErrorText)
	case common.InterceptError_AMBIGUOUS_MATCH:
		var matches []manager.AgentInfo
		err := json.Unmarshal([]byte(r.ErrorText), &matches)
		if err != nil {
			msg = fmt.Sprintf("Unable to unmarshal JSON: %v", err)
			break
		}
		st := &strings.Builder{}
		fmt.Fprintf(st, "Found more than one possible match:")
		for idx := range matches {
			match := &matches[idx]
			fmt.Fprintf(st, "\n%4d: %s.%s", idx+1, match.Name, match.Namespace)
		}
		msg = st.String()
	case common.InterceptError_FAILED_TO_ESTABLISH:
		msg = fmt.Sprintf("Failed to establish intercept: %s", r.ErrorText)
	case common.InterceptError_UNSUPPORTED_WORKLOAD:
		msg = fmt.Sprintf("Unsupported workload type: %s", r.ErrorText)
	case common.InterceptError_NOT_FOUND:
		msg = fmt.Sprintf("Intercept named %q not found", r.ErrorText)
	case common.InterceptError_MOUNT_POINT_BUSY:
		msg = fmt.Sprintf("Mount point already in use by intercept %q", r.ErrorText)
	case common.InterceptError_MISCONFIGURED_WORKLOAD:
		msg = r.ErrorText
	case common.InterceptError_UNKNOWN_FLAG:
		msg = fmt.Sprintf("Unknown flag: %s", r.ErrorText)
	default:
		msg = fmt.Sprintf("Unknown error code %d", r.Error)
	}
	if r.ErrorCategory > 0 {
		errCat = errcat.Category(r.ErrorCategory)
	}

	if id := r.GetInterceptInfo().GetId(); id != "" {
		msg = fmt.Sprintf("%s: id = %q", msg, id)
	}
	return errCat.Newf(msg)
}

func checkMountCapability(ctx context.Context) error {
	// Use CombinedOutput to include stderr which has information about whether they
	// need to upgrade to a newer version of macFUSE or not
	var cmd *dexec.Cmd
	if runtime.GOOS == "windows" {
		cmd = proc.CommandContext(ctx, "sshfs-win", "cmd", "-V")
	} else {
		cmd = proc.CommandContext(ctx, "sshfs", "-V")
	}
	cmd.DisableLogging = true
	out, err := cmd.CombinedOutput()
	if err != nil {
		dlog.Errorf(ctx, "sshfs not installed: %v", err)
		return errors.New("sshfs is not installed on your local machine")
	}

	// OSXFUSE changed to macFUSE, and we've noticed that older versions of OSXFUSE
	// can cause browsers to hang + kernel crashes, so we add an error to prevent
	// our users from running into this problem.
	// OSXFUSE isn't included in the output of sshfs -V in versions of 4.0.0 so
	// we check for that as a proxy for if they have the right version or not.
	if bytes.Contains(out, []byte("OSXFUSE")) {
		return errors.New(`macFUSE 4.0.5 or higher is required on your local machine`)
	}
	return nil
}

// parsePort parses portSpec based on how it's formatted
func parsePort(portSpec string, dockerRun bool) (local uint16, docker uint16, svcPortId string, err error) {
	portMapping := strings.Split(portSpec, ":")
	portError := func() (uint16, uint16, string, error) {
		if dockerRun {
			return 0, 0, "", errcat.User.New("port must be of the format --port <local-port>:<container-port>[:<svcPortIdentifier>]")
		}
		return 0, 0, "", errcat.User.New("port must be of the format --port <local-port>[:<svcPortIdentifier>]")
	}

	if local, err = agentconfig.ParseNumericPort(portMapping[0]); err != nil {
		return portError()
	}

	switch len(portMapping) {
	case 1:
	case 2:
		p := portMapping[1]
		if dockerRun {
			if docker, err = agentconfig.ParseNumericPort(p); err != nil {
				return portError()
			}
		} else {
			if err := agentconfig.ValidatePort(p); err != nil {
				return portError()
			}
			svcPortId = p
		}
	case 3:
		if !dockerRun {
			return portError()
		}
		if docker, err = agentconfig.ParseNumericPort(portMapping[1]); err != nil {
			return portError()
		}
		svcPortId = portMapping[2]
		if err := agentconfig.ValidatePort(svcPortId); err != nil {
			return portError()
		}
	default:
		return portError()
	}
	if dockerRun && docker == 0 {
		docker = local
	}
	return local, docker, svcPortId, nil
}

func (is *interceptState) createRequest(ctx context.Context) (*connector.CreateInterceptRequest, error) {
	spec := &manager.InterceptSpec{
		Name:      is.args.name,
		Namespace: is.args.namespace,
	}
	ir := &connector.CreateInterceptRequest{Spec: spec}

	if is.args.agentName == "" {
		// local-only
		return ir, nil
	}

	if is.args.serviceName != "" {
		spec.ServiceName = is.args.serviceName
	}

	spec.Agent = is.args.agentName
	spec.TargetHost = "127.0.0.1"

	// Parse port into spec based on how it's formatted
	var err error
	is.localPort, is.dockerPort, spec.ServicePortIdentifier, err = parsePort(is.args.port, is.args.dockerRun)
	if err != nil {
		return nil, err
	}
	spec.TargetPort = int32(is.localPort)

	doMount := false
	if err = checkMountCapability(ctx); err == nil {
		if ir.MountPoint, doMount, err = is.getMountPoint(); err != nil {
			return nil, err
		}
	} else if is.args.mountSet {
		var boolErr error
		doMount, boolErr = strconv.ParseBool(is.args.mount)
		if boolErr != nil || doMount {
			// not --mount=false, so refuse.
			return nil, errcat.User.Newf("remote volume mounts are disabled: %w", err)
		}
	}

	for _, toPod := range is.args.toPod {
		pp, err := agentconfig.NewPortAndProto(toPod)
		if err != nil {
			return nil, errcat.User.New(err)
		}
		spec.LocalPorts = append(spec.LocalPorts, pp.String())
		if pp.Proto == core.ProtocolTCP {
			// For backward compatibility
			spec.ExtraPorts = append(spec.ExtraPorts, int32(pp.Port))
		}
	}

	if is.args.dockerMount != "" {
		if !is.args.dockerRun {
			return nil, errcat.User.New("--docker-mount must be used together with --docker-run")
		}
		if !doMount {
			return nil, errcat.User.New("--docker-mount cannot be used with --mount=false")
		}
	}

	if spec.Mechanism, err = is.args.extState.Mechanism(); err != nil {
		return nil, err
	}
	if spec.MechanismArgs, err = is.args.extState.MechanismArgs(); err != nil {
		return nil, err
	}
	return ir, nil
}

func (is *interceptState) getMountPoint() (string, bool, error) {
	mountPoint := ""
	doMount, err := strconv.ParseBool(is.args.mount)
	if err != nil {
		mountPoint = is.args.mount
		doMount = len(mountPoint) > 0
		err = nil
	}
	if doMount {
		mountPoint, err = prepareMount(mountPoint)
	}
	return mountPoint, doMount, err
}

func makeIngressInfo(ingressHost string, ingressPort int32, ingressTLS bool, ingressL5 string) (*manager.IngressInfo, error) {
	ingress := &manager.IngressInfo{}
	if hostRx.MatchString(ingressHost) {
		if ingressPort > 0 {
			ingress.Host = ingressHost
			ingress.Port = ingressPort
			ingress.UseTls = ingressTLS

			if ingressL5 == "" { // if L5Host is not present
				ingress.L5Host = ingressHost
				return ingress, nil
			} else { // if L5Host is present
				if hostRx.MatchString(ingressL5) {
					ingress.L5Host = ingressL5
					return ingress, nil
				} else {
					return nil, fmt.Errorf("the address provided by --ingress-l5, %s, must match the regex"+
						" [a-z0-9]([-a-z0-9]*[a-z0-9])?(\\.[a-z0-9]([-a-z0-9]*[a-z0-9])?)* (e.g. 'myingress.mynamespace')",
						ingressL5)
				}
			}
		} else {
			return nil, fmt.Errorf("the port number provided by --ingress-port, %v, must be a positive integer",
				ingressPort)
		}
	}
	return nil, fmt.Errorf("the address provided by --ingress-host, %s, must match the regex"+
		" [a-z0-9]([-a-z0-9]*[a-z0-9])?(\\.[a-z0-9]([-a-z0-9]*[a-z0-9])?)* (e.g. 'myingress.mynamespace')",
		ingressHost)
}

// canInterceptAndLogIn queries the connector if an intercept is possible, and if it is, and if a login is needed,
// also performs a login. This function must be called before other user interaction takes place when creating
// an intercept. It must not be called when no user interaction is expected.
func (is *interceptState) canInterceptAndLogIn(ctx context.Context, ir *connector.CreateInterceptRequest, needLogin bool) error {
	r, err := is.connectorClient.CanIntercept(ctx, ir)
	if err != nil {
		return fmt.Errorf("connector.CanIntercept: %w", err)
	}
<<<<<<< HEAD
	if r.Error != connector.InterceptError_UNSPECIFIED {
		return InterceptError(r)
=======
	if r.Error != common.InterceptError_UNSPECIFIED {
		return interceptMessage(r)
>>>>>>> ad4293c8
	}
	if needLogin {
		// We default to assuming they can connect to Ambassador Cloud
		// unless the cluster tells us they can't
		canConnect := true
		if resp, err := is.managerClient.CanConnectAmbassadorCloud(ctx, &empty.Empty{}); err == nil {
			// We got a response from the manager; trust that response.
			canConnect = resp.CanConnect
		}
		if canConnect {
			if _, err := cliutil.ClientEnsureLoggedIn(ctx, "", is.connectorClient); err != nil {
				return err
			}
		}
	}
	ir.Spec.WorkloadKind = r.WorkloadKind // Speeds things up slightly when finding the workload next time
	return nil
}

func (is *interceptState) createAndValidateRequest(ctx context.Context) (*connector.CreateInterceptRequest, error) {
	ir, err := is.createRequest(ctx)
	if err != nil {
		return nil, err
	}

	args := &is.args
	needLogin := !client.GetConfig(ctx).Cloud.SkipLogin && (args.previewEnabled || args.extRequiresLogin)

	// if any of the ingress flags are present, skip the ingress dialogue and use flag values
	if args.previewEnabled {
		spec := args.previewSpec
		if spec.Ingress == nil && (args.ingressHost != "" || args.ingressPort != 0 || args.ingressTLS || args.ingressL5 != "") {
			ingress, err := makeIngressInfo(args.ingressHost, args.ingressPort, args.ingressTLS, args.ingressL5)
			if err != nil {
				return nil, err
			}
			spec.Ingress = ingress
		}
	}
	if needLogin {
		if err := is.canInterceptAndLogIn(ctx, ir, needLogin); err != nil {
			return nil, err
		}
	}

	// The agentImage is only needed if we're dealing with a traffic-manager older than 2.6.0
	vi, err := is.managerClient.Version(ctx, &empty.Empty{})
	if err != nil {
		return nil, fmt.Errorf("unable to parse manager.Version: %w", err)
	}
	mv, err := semver.Parse(strings.TrimPrefix(vi.Version, "v"))
	if err != nil {
		return nil, fmt.Errorf("unable to parse manager.Version: %w", err)
	}
	if mv.Major == 2 && mv.Minor < 6 {
		ir.AgentImage, err = is.args.extState.AgentImage(ctx)
		if err != nil {
			return nil, err
		}
	}
	return ir, nil
}

func (is *interceptState) EnsureState(ctx context.Context) (acquired bool, err error) {
	args := &is.args

	// Add whatever metadata we already have to scout
	is.scout.SetMetadatum(ctx, "service_name", args.agentName)
	is.scout.SetMetadatum(ctx, "cluster_id", is.connInfo.ClusterId)
	mechanism, _ := args.extState.Mechanism()
	mechanismArgs, _ := args.extState.MechanismArgs()
	is.scout.SetMetadatum(ctx, "intercept_mechanism", mechanism)
	is.scout.SetMetadatum(ctx, "intercept_mechanism_numargs", len(mechanismArgs))

	ir, err := is.createAndValidateRequest(ctx)
	if err != nil {
		is.scout.Report(ctx, "intercept_validation_fail", scout.Entry{Key: "error", Value: err.Error()})
		return false, err
	}

	if ir.MountPoint != "" {
		defer func() {
			if !acquired && runtime.GOOS != "windows" {
				// remove if empty
				_ = os.Remove(ir.MountPoint)
			}
		}()
		is.mountPoint = ir.MountPoint
	}

	defer func() {
		if err != nil {
			is.scout.Report(ctx, "intercept_fail", scout.Entry{Key: "error", Value: err.Error()})
		} else {
			is.scout.Report(ctx, "intercept_success")
		}
	}()

	// Submit the request
	r, err := is.connectorClient.CreateIntercept(ctx, ir)
	if err != nil {
		return false, fmt.Errorf("connector.CreateIntercept: %w", err)
	}

	if r.Error != common.InterceptError_UNSPECIFIED {
		if r.GetInterceptInfo().GetDisposition() == manager.InterceptDispositionType_BAD_ARGS {
			_ = is.DeactivateState(ctx)
			return false, is.cmd.FlagError(errcat.User.New(r.InterceptInfo.Message))
		}
		return false, InterceptError(r)
	}

	if args.agentName == "" {
		// local-only
		return true, nil
	}
	fmt.Fprintf(is.cmd.OutOrStdout(), "Using %s %s\n", r.WorkloadKind, args.agentName)
	var intercept *manager.InterceptInfo

	// Add metadata to scout from InterceptResult
	is.scout.SetMetadatum(ctx, "service_uid", r.GetServiceUid())
	is.scout.SetMetadatum(ctx, "workload_kind", r.GetWorkloadKind())
	// Since a user can create an intercept without specifying a namespace
	// (thus using the default in their kubeconfig), we should be getting
	// the namespace from the InterceptResult because that adds the namespace
	// if it wasn't given on the cli by the user
	is.scout.SetMetadatum(ctx, "service_namespace", r.GetInterceptInfo().GetSpec().GetNamespace())

	if args.previewEnabled {
		if args.previewSpec.Ingress == nil {
			ingressInfo, err := is.connectorClient.ResolveIngressInfo(ctx, r.GetServiceProps())
			if err != nil {
				return true, err
			}

			args.previewSpec.Ingress = &manager.IngressInfo{
				Host:   ingressInfo.Host,
				Port:   ingressInfo.Port,
				UseTls: ingressInfo.UseTls,
				L5Host: ingressInfo.L5Host,
			}
		}

		intercept, err = AddPreviewDomain(ctx, is.scout,
			clientUpdateInterceptFn(is.managerClient),
			is.connInfo.SessionInfo,
			args.name, // intercept name
			args.previewSpec)
		if err != nil {
			return true, err
		}
	} else {
		intercept = r.InterceptInfo
	}
	is.scout.SetMetadatum(ctx, "intercept_id", intercept.Id)

	is.env = intercept.Environment
	is.env["TELEPRESENCE_INTERCEPT_ID"] = intercept.Id
	is.env["TELEPRESENCE_ROOT"] = intercept.ClientMountPoint
	if args.envFile != "" {
		if err = is.writeEnvFile(); err != nil {
			return true, err
		}
	}
	if args.envJSON != "" {
		if err = is.writeEnvJSON(); err != nil {
			return true, err
		}
	}

	var volumeMountProblem error
	doMount, err := strconv.ParseBool(args.mount)
	if doMount || err != nil {
		volumeMountProblem = checkMountCapability(ctx)
	}
	fmt.Fprintln(is.cmd.OutOrStdout(), DescribeIntercepts([]*manager.InterceptInfo{intercept}, volumeMountProblem, false))
	return true, nil
}

func (is *interceptState) DeactivateState(ctx context.Context) error {
	return removeIntercept(ctx, strings.TrimSpace(is.args.name))
}

func removeIntercept(ctx context.Context, name string) error {
	return cliutil.WithStartedConnector(ctx, true, func(ctx context.Context, connectorClient connector.ConnectorClient) error {
		var r *connector.InterceptResult
		var err error
		r, err = connectorClient.RemoveIntercept(dcontext.WithoutCancel(ctx), &manager.RemoveInterceptRequest2{Name: name})
		if err != nil {
			return err
		}
<<<<<<< HEAD
		if r.Error != connector.InterceptError_UNSPECIFIED {
			return InterceptError(r)
=======
		if r.Error != common.InterceptError_UNSPECIFIED {
			return interceptMessage(r)
>>>>>>> ad4293c8
		}
		return nil
	})
}

func validateDockerArgs(args []string) error {
	for _, arg := range args {
		if arg == "-d" || arg == "--detach" {
			return errcat.User.New("running docker container in background using -d or --detach is not supported")
		}
	}
	return nil
}

func (is *interceptState) startInDocker(ctx context.Context, envFile string, args []string) (*dexec.Cmd, error) {
	ourArgs := []string{
		"run",
		"--dns-search", "tel2-search",
		"--env-file", envFile,
	}
	hasArg := func(s string) bool {
		for _, arg := range args {
			if s == arg {
				return true
			}
		}
		return false
	}
	if !hasArg("--name") {
		ourArgs = append(ourArgs, "--name", fmt.Sprintf("intercept-%s-%d", is.args.name, is.localPort))
	}

	if is.dockerPort != 0 {
		ourArgs = append(ourArgs, "-p", fmt.Sprintf("%d:%d", is.localPort, is.dockerPort))
	}

	dockerMount := ""
	if is.mountPoint != "" { // do we have a mount point at all?
		if dockerMount = is.args.dockerMount; dockerMount == "" {
			dockerMount = is.mountPoint
		}
	}
	if dockerMount != "" {
		ourArgs = append(ourArgs, "-v", fmt.Sprintf("%s:%s", is.mountPoint, dockerMount))
	}
	return proc.Start(ctx, nil, "docker", append(ourArgs, args...)...)
}

func (is *interceptState) writeEnvFile() error {
	file, err := os.Create(is.args.envFile)
	if err != nil {
		return errcat.NoDaemonLogs.Newf("failed to create environment file %q: %w", is.args.envFile, err)
	}
	return is.writeEnvToFileAndClose(file)
}

func (is *interceptState) writeEnvToFileAndClose(file *os.File) (err error) {
	defer file.Close()
	w := bufio.NewWriter(file)

	keys := make([]string, len(is.env))
	i := 0
	for k := range is.env {
		keys[i] = k
		i++
	}
	sort.Strings(keys)

	for _, k := range keys {
		if _, err = w.WriteString(k); err != nil {
			return err
		}
		if err = w.WriteByte('='); err != nil {
			return err
		}
		if _, err = w.WriteString(is.env[k]); err != nil {
			return err
		}
		if err = w.WriteByte('\n'); err != nil {
			return err
		}
	}
	return w.Flush()
}

func (is *interceptState) writeEnvJSON() error {
	data, err := json.MarshalIndent(is.env, "", "  ")
	if err != nil {
		// Creating JSON from a map[string]string should never fail
		panic(err)
	}
	return os.WriteFile(is.args.envJSON, data, 0644)
}

var hostRx = regexp.MustCompile(`^[a-zA-Z0-9](?:[a-zA-Z0-9\-]*[a-zA-Z0-9])?(?:\.[a-zA-Z0-9](?:[a-zA-Z0-9\-]*[a-zA-Z0-9])?)*$`)

const (
	ingressDesc = `To create a preview URL, telepresence needs to know how requests enter
	your cluster.  Please %s the ingress to use.`
	ingressQ1 = `1/4: What's your ingress' IP address?
     You may use an IP address or a DNS name (this is usually a
     "service.namespace" DNS name).`
	ingressQ2 = `2/4: What's your ingress' TCP port number?`
	ingressQ3 = `3/4: Does that TCP port on your ingress use TLS (as opposed to cleartext)?`
	ingressQ4 = `4/4: If required by your ingress, specify a different hostname
     (TLS-SNI, HTTP "Host" header) to be used in requests.`
)

func showPrompt(out io.Writer, question string, defaultValue any) {
	if reflect.ValueOf(defaultValue).IsZero() {
		fmt.Fprintf(out, "\n%s\n\n       [no default]: ", question)
	} else {
		fmt.Fprintf(out, "\n%s\n\n       [default: %v]: ", question, defaultValue)
	}
}

func askForHost(question, cachedHost string, reader *bufio.Reader, out io.Writer) (string, error) {
	for {
		showPrompt(out, question, cachedHost)
		reply, err := reader.ReadString('\n')
		if err != nil {
			return "", err
		}
		reply = strings.TrimSpace(reply)
		if reply == "" {
			if cachedHost == "" {
				continue
			}
			return cachedHost, nil
		}
		if hostRx.MatchString(reply) {
			return reply, nil
		}
		fmt.Fprintf(out,
			"Address %q must match the regex [a-z0-9]([-a-z0-9]*[a-z0-9])?(\\.[a-z0-9]([-a-z0-9]*[a-z0-9])?)* (e.g. 'myingress.mynamespace')\n",
			reply)
	}
}

func askForPortNumber(cachedPort int32, reader *bufio.Reader, out io.Writer) (int32, error) {
	for {
		showPrompt(out, ingressQ2, cachedPort)
		reply, err := reader.ReadString('\n')
		if err != nil {
			return 0, err
		}
		reply = strings.TrimSpace(reply)
		if reply == "" {
			if cachedPort == 0 {
				continue
			}
			return cachedPort, nil
		}
		port, err := strconv.Atoi(reply)
		if err == nil && port > 0 {
			return int32(port), nil
		}
		fmt.Fprintln(out, "port must be a positive integer")
	}
}

func askForUseTLS(cachedUseTLS bool, reader *bufio.Reader, out io.Writer) (bool, error) {
	yn := "n"
	if cachedUseTLS {
		yn = "y"
	}
	showPrompt(out, ingressQ3, yn)
	for {
		reply, err := reader.ReadString('\n')
		if err != nil {
			return false, err
		}
		switch strings.TrimSpace(reply) {
		case "":
			return cachedUseTLS, nil
		case "n", "N":
			return false, nil
		case "y", "Y":
			return true, nil
		}
		fmt.Fprintf(out, "       please answer 'y' or 'n'\n       [default: %v]: ", yn)
	}
}

func selectIngress(
	ctx context.Context,
	in io.Reader,
	out io.Writer,
	connInfo *connector.ConnectInfo,
	interceptName string,
	interceptNamespace string,
	ingressInfos []*manager.IngressInfo,
) (*manager.IngressInfo, error) {
	infos, err := cache.LoadIngressesFromUserCache(ctx)
	if err != nil {
		return nil, err
	}
	key := connInfo.ClusterServer + "/" + connInfo.ClusterContext
	selectOrConfirm := "Confirm"
	cachedIngressInfo := infos[key]
	if cachedIngressInfo == nil {
		iis := ingressInfos
		if len(iis) > 0 {
			cachedIngressInfo = iis[0] // TODO: Better handling when there are several alternatives. Perhaps use SystemA for this?
		} else {
			selectOrConfirm = "Select" // Hard to confirm unless there's a default.
			if interceptNamespace == "" {
				interceptNamespace = "default"
			}
			cachedIngressInfo = &manager.IngressInfo{
				// Default Settings
				Host:   fmt.Sprintf("%s.%s", interceptName, interceptNamespace),
				Port:   80,
				UseTls: false,
			}
		}
	}

	reader := bufio.NewReader(in)

	fmt.Fprintf(out, "\n"+ingressDesc+"\n", selectOrConfirm)
	reply := &manager.IngressInfo{}
	if reply.Host, err = askForHost(ingressQ1, cachedIngressInfo.Host, reader, out); err != nil {
		return nil, err
	}
	if reply.Port, err = askForPortNumber(cachedIngressInfo.Port, reader, out); err != nil {
		return nil, err
	}
	if reply.UseTls, err = askForUseTLS(cachedIngressInfo.UseTls, reader, out); err != nil {
		return nil, err
	}
	if cachedIngressInfo.L5Host == "" {
		cachedIngressInfo.L5Host = reply.Host
	}
	if reply.L5Host, err = askForHost(ingressQ4, cachedIngressInfo.L5Host, reader, out); err != nil {
		return nil, err
	}
	fmt.Fprintln(out)

	if !ingressInfoEqual(cachedIngressInfo, reply) {
		infos[key] = reply
		if err = cache.SaveIngressesToUserCache(ctx, infos); err != nil {
			return nil, err
		}
	}
	return reply, nil
}

func ingressInfoEqual(a, b *manager.IngressInfo) bool {
	return a.Host == b.Host && a.L5Host == b.L5Host && a.Port == b.Port && a.UseTls == b.UseTls
}<|MERGE_RESOLUTION|>--- conflicted
+++ resolved
@@ -593,13 +593,9 @@
 	if err != nil {
 		return fmt.Errorf("connector.CanIntercept: %w", err)
 	}
-<<<<<<< HEAD
-	if r.Error != connector.InterceptError_UNSPECIFIED {
-		return InterceptError(r)
-=======
+
 	if r.Error != common.InterceptError_UNSPECIFIED {
 		return interceptMessage(r)
->>>>>>> ad4293c8
 	}
 	if needLogin {
 		// We default to assuming they can connect to Ambassador Cloud
@@ -791,13 +787,8 @@
 		if err != nil {
 			return err
 		}
-<<<<<<< HEAD
-		if r.Error != connector.InterceptError_UNSPECIFIED {
-			return InterceptError(r)
-=======
 		if r.Error != common.InterceptError_UNSPECIFIED {
 			return interceptMessage(r)
->>>>>>> ad4293c8
 		}
 		return nil
 	})

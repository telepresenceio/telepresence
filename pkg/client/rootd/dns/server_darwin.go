--- conflicted
+++ resolved
@@ -126,11 +126,7 @@
 //
 // For more information about /etc/resolver files, please view the man pages available at
 //
-<<<<<<< HEAD
-// man 5 resolver
-=======
 //	man 5 resolver
->>>>>>> a93f5b22
 //
 // or, if not on a Mac, follow this link: https://www.manpagez.com/man/5/resolver/
 func (s *Server) Worker(c context.Context, dev vif.Device, configureDNS func(net.IP, *net.UDPAddr)) error {

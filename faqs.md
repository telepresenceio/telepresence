---
description: "Learn how Telepresence helps with fast development and debugging in your Kubernetes cluster."
---

# FAQs

** Why Telepresence?**

 Modern microservices-based applications that are deployed into Kubernetes often consist of tens or hundreds of services. The resource constraints and number of these services means that it is often difficult to impossible to run all of this on a local development machine, which makes fast development and debugging very challenging. The fast [inner development loop](../concepts/devloop/) from previous software projects is often a distant memory for cloud developers.

Telepresence enables you to connect your local development machine seamlessly to the cluster via a two way proxying mechanism. This enables you to code locally and run the majority of your services within a remote Kubernetes cluster -- which in the cloud means you have access to effectively unlimited resources.

Ultimately, this empowers you to develop services locally and still test integrations with dependent services or data stores running in the remote cluster.

You can “intercept” any requests made to a target Kubernetes workload, and code and debug your associated service locally using your favourite local IDE and in-process debugger. You can test your integrations by making requests against the remote cluster’s ingress and watching how the resulting internal traffic is handled by your service running locally.

By using the preview URL functionality you can share access with additional developers or stakeholders to the application via an entry point associated with your intercept and locally developed service. You can make changes that are visible in near real-time to all of the participants authenticated and viewing the preview URL. All other viewers of the application entrypoint will not see the results of your changes.

** What operating systems does Telepresence work on?**

Telepresence currently works natively on macOS and Linux. We are working on a native Windows port, but in the meantime, Windows users can use Telepresence with WSL 2.

** What protocols can be intercepted by Telepresence?**

 All HTTP/1.1 and HTTP/2 protocols can be intercepted. This includes:

- REST
- JSON/XML over HTTP
- gRPC
- GraphQL

If you need another protocol supported, please [drop us a line](https://www.getambassador.io/feedback/) to request it.

** When using Telepresence to intercept a pod, are the Kubernetes cluster environment variables proxied to my local machine?**

Yes, you can either set the pod's environment variables on your machine or write the variables to a file to use with Docker or another build process. Please see [the environment variable reference doc](../reference/environment) for more information.

** When using Telepresence to intercept a pod, can the associated pod volume mounts also be mounted my local machine?**

Yes, please see [the volume mounts reference doc](../reference/volume/) for more information.

** When connected to a Kubernetes cluster via Telepresence, can I access cluster-based services via their DNS name?**

Yes. After you have successfully connected to your cluster via `telepresence connect` you will be able to access any service in your cluster via their namespace qualified DNS name.

This means you can curl endpoints directly e.g. `curl <my_service_name>.<my_service_namespace>:8080/mypath`.

If you create an intercept for a service in a namespace, you will be able to use the service name directly.

This means if you `telepresence intercept <my_service_name> -n <my_service_namespace>`, you will be able to resolve just the `<my_service_name>` DNS record.

You can connect to databases or middleware running in the cluster, such as MySQL, PostgreSQL and RabbitMQ, via their service name.

** When connected to a Kubernetes cluster via Telepresence, can I access cloud-based services and data stores via their DNS name?**

 You can connect to cloud-based data stores and services that are directly addressable within the cluster (e.g. when using an [ExternalName](https://kubernetes.io/docs/concepts/services-networking/service/#externalname) Service type), such as AWS RDS, Google pub-sub, or Azure SQL Database.

** What types of ingress does Telepresence support for the preview URL functionality?**

 The preview URL functionality should work with most ingress configurations, including straightforward load balancer setups.

Telepresence will discover/prompt during first use for this info and make its best guess at figuring this out and ask you to confirm or update this.

** Why are my intercepts still reporting as active when they've been disconnected?**

  In certain cases, Telepresence might not have been able to communicate back with Ambassador Cloud to update the intercept's status. Worry not, they will get garbage collected after a period of time.

** Why is my intercept associated with an "Unreported" cluster?**

  Intercepts tagged with "Unreported" clusters simply mean Ambassador Cloud was unable to associate a service instance with a known detailed service from an Edge Stack or API Gateway cluster. [Connecting your cluster to the Service Catalog](../../service-catalog/quick-start/) will properly match your services from multiple data sources.

** Will Telepresence be able to intercept workloads running on a private cluster or cluster running within a virtual private cloud (VPC)?**

 Yes. The cluster has to have outbound access to the internet for the preview URLs to function correctly, but it doesn’t need to have a publicly accessible IP address.

The cluster must also have access to an external registry in order to be able to download the traffic-manager and traffic-agent images that are deployed when connecting with Telepresence.

** Why does running Telepresence require sudo access for the local daemon?**

 The local daemon needs sudo to create iptable mappings. Telepresence uses this to create outbound access from the laptop to the cluster.

On Fedora, Telepresence also creates a virtual network device (a TUN network) for DNS routing. That also requires root access.

** What components get installed in the cluster when running Telepresence?**

 A single `traffic-manager` service is deployed in the `ambassador` namespace within your cluster, and this manages resilient intercepts and connections between your local machine and the cluster.

A Traffic Agent container is injected per pod that is being intercepted. The first time a workload is intercepted all pods associated with this workload will be restarted with the Traffic Agent automatically injected.

** How can I remove all of the Telepresence components installed within my cluster?**

<<<<<<< HEAD
 You can run the command `telepresence uninstall --everything` to remove the Traffic Manager service installed in the cluster and Traffic Agent containers injected into each pod being intercepted.
=======
 You can run the command `telepresence uninstall --everything` to remove the `traffic-manager` service installed in the cluster and `traffic-agent` containers injected into each pod being intercepted.
>>>>>>> c5112585

Running this command will also stop the local daemon running.

** What language is Telepresence written in?**

 All components of the Telepresence application and cluster components are written using Go.

** How does Telepresence connect and tunnel into the Kubernetes cluster?**

 The connection between your laptop and cluster is established via the standard `kubectl` mechanisms and SSH tunnelling.

<a name="idps"></a>

** What identity providers are supported for authenticating to view a preview URL?**

* GitHub
* GitLab
* Google

More authentication mechanisms and identity provider support will be added soon. Please [let us know](https://www.getambassador.io/feedback/) which providers are the most important to you and your team in order for us to prioritize those.

** Is Telepresence open source?**

 Telepresence will be open source soon, in the meantime it is free to download. We prioritized releasing the binary as soon as possible for community feedback, but are actively working on the open sourcing logistics.

** How do I share my feedback on Telepresence?**

 Your feedback is always appreciated and helps us build a product that provides as much value as possible for our community. You can chat with us directly on our [feedback page](https://www.getambassador.io/feedback/), or you can [join our Slack channel](https://a8r.io/Slack) to share your thoughts.<|MERGE_RESOLUTION|>--- conflicted
+++ resolved
@@ -89,11 +89,7 @@
 
 ** How can I remove all of the Telepresence components installed within my cluster?**
 
-<<<<<<< HEAD
- You can run the command `telepresence uninstall --everything` to remove the Traffic Manager service installed in the cluster and Traffic Agent containers injected into each pod being intercepted.
-=======
  You can run the command `telepresence uninstall --everything` to remove the `traffic-manager` service installed in the cluster and `traffic-agent` containers injected into each pod being intercepted.
->>>>>>> c5112585
 
 Running this command will also stop the local daemon running.
 

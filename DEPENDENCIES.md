The Go module "github.com/telepresenceio/telepresence/v2" incorporates the
following Free and Open Source software:

<<<<<<< HEAD
    Name                                                                Version                                    License(s)
    ----                                                                -------                                    ----------
    the Go language standard library ("std")                            v1.18                                      3-clause BSD license
    cloud.google.com/go                                                 v0.54.0                                    Apache License 2.0
    github.com/Azure/go-ansiterm                                        v0.0.0-20170929234023-d6e3b3328b78         MIT license
    github.com/Azure/go-autorest                                        v14.2.0+incompatible                       Apache License 2.0
    github.com/Azure/go-autorest/autorest                               v0.11.12                                   Apache License 2.0
    github.com/Azure/go-autorest/autorest/adal                          v0.9.5                                     Apache License 2.0
    github.com/Azure/go-autorest/autorest/date                          v0.3.0                                     Apache License 2.0
    github.com/Azure/go-autorest/logger                                 v0.2.0                                     Apache License 2.0
    github.com/Azure/go-autorest/tracing                                v0.6.0                                     Apache License 2.0
    github.com/BurntSushi/toml                                          v0.3.1                                     MIT license
    github.com/MakeNowJust/heredoc                                      v0.0.0-20170808103936-bb23615498cd         MIT license
    github.com/Masterminds/goutils                                      v1.1.1                                     Apache License 2.0
    github.com/Masterminds/semver/v3                                    v3.1.1                                     MIT license
    github.com/Masterminds/sprig/v3                                     v3.2.2                                     MIT license
    github.com/Masterminds/squirrel                                     v1.5.0                                     MIT license
    github.com/Microsoft/go-winio                                       v0.4.16                                    MIT license
    github.com/Microsoft/hcsshim                                        v0.8.14                                    MIT license
    github.com/PuerkitoBio/purell                                       v1.1.1                                     3-clause BSD license
    github.com/PuerkitoBio/urlesc                                       v0.0.0-20170810143723-de5bf2ad4578         3-clause BSD license
    github.com/asaskevich/govalidator                                   v0.0.0-20200428143746-21a406dcc535         MIT license
    github.com/beorn7/perks                                             v1.0.1                                     MIT license
    github.com/blang/semver                                             v3.5.1+incompatible                        MIT license
    github.com/cespare/xxhash/v2                                        v2.1.1                                     MIT license
    github.com/containerd/cgroups                                       v0.0.0-20200531161412-0dbf7f05ba59         Apache License 2.0
    github.com/containerd/containerd                                    v1.4.8                                     Apache License 2.0
    github.com/coreos/go-iptables                                       v0.6.0                                     Apache License 2.0
    github.com/cyphar/filepath-securejoin                               v0.2.2                                     3-clause BSD license
    github.com/datawire/ambassador/v2                                   v2.0.2-rc.1.0.20210915144712-7bc28ed11dfc  Apache License 2.0
    github.com/datawire/dlib                                            v1.2.4-0.20210629021142-e221f3b9c3b8       Apache License 2.0
    github.com/datawire/dtest                                           v0.0.0-20210928162311-722b199c4c2f         Apache License 2.0
    github.com/davecgh/go-spew                                          v1.1.1                                     ISC license
    github.com/deislabs/oras                                            v0.11.1                                    MIT license
    github.com/docker/cli                                               v20.10.5+incompatible                      Apache License 2.0
    github.com/docker/distribution                                      v2.7.1+incompatible                        Apache License 2.0
    github.com/docker/docker                                            v20.10.2+incompatible                      Apache License 2.0
    github.com/docker/docker-credential-helpers                         v0.6.3                                     MIT license
    github.com/docker/go-connections                                    v0.4.0                                     Apache License 2.0
    github.com/docker/go-metrics                                        v0.0.0-20180209012529-399ea8c73916         Apache License 2.0
    github.com/docker/go-units                                          v0.4.0                                     Apache License 2.0
    github.com/evanphx/json-patch                                       v4.9.0+incompatible                        3-clause BSD license
    github.com/exponent-io/jsonpath                                     v0.0.0-20151013193312-d6023ce2651d         MIT license
    github.com/fatih/camelcase                                          v1.0.0                                     MIT license
    github.com/fatih/color                                              v1.10.0                                    MIT license
    github.com/form3tech-oss/jwt-go                                     v3.2.2+incompatible                        MIT license
    github.com/fsnotify/fsnotify                                        v1.4.9                                     3-clause BSD license
    github.com/go-errors/errors                                         v1.0.1                                     MIT license
    github.com/go-logr/logr                                             v0.4.0                                     Apache License 2.0
    github.com/go-openapi/jsonpointer                                   v0.19.5                                    Apache License 2.0
    github.com/go-openapi/jsonreference                                 v0.19.3                                    Apache License 2.0
    github.com/go-openapi/spec                                          v0.19.5                                    Apache License 2.0
    github.com/go-openapi/swag                                          v0.19.5                                    Apache License 2.0
    github.com/gobwas/glob                                              v0.2.3                                     MIT license
    github.com/godbus/dbus/v5                                           v5.0.4                                     2-clause BSD license
    github.com/gogo/protobuf                                            v1.3.2                                     3-clause BSD license
    github.com/golang/groupcache                                        v0.0.0-20200121045136-8c9f03a8e57e         Apache License 2.0
    github.com/golang/protobuf                                          v1.4.3                                     3-clause BSD license
    github.com/google/btree                                             v1.0.0                                     Apache License 2.0
    github.com/google/go-cmp                                            v0.5.5                                     3-clause BSD license
    github.com/google/gofuzz                                            v1.1.0                                     Apache License 2.0
    github.com/google/shlex                                             v0.0.0-20191202100458-e7afc7fbc510         Apache License 2.0
    github.com/google/uuid                                              v1.1.2                                     3-clause BSD license
    github.com/googleapis/gnostic                                       v0.5.1                                     Apache License 2.0
    github.com/gorilla/mux                                              v1.8.0                                     3-clause BSD license
    github.com/gosuri/uitable                                           v0.0.4                                     MIT license
    github.com/gregjones/httpcache                                      v0.0.0-20180305231024-9cad4c3443a7         MIT license
    github.com/hashicorp/errwrap                                        v1.0.0                                     Mozilla Public License 2.0
    github.com/hashicorp/go-multierror                                  v1.1.1                                     Mozilla Public License 2.0
    github.com/hashicorp/golang-lru                                     v0.5.4                                     Mozilla Public License 2.0
    github.com/hectane/go-acl                                           v0.0.0-20190604041725-da78bae5fc95         MIT license
    github.com/huandu/xstrings                                          v1.3.1                                     MIT license
    github.com/imdario/mergo                                            v0.3.11                                    3-clause BSD license
    github.com/inconshreveable/mousetrap                                v1.0.0                                     Apache License 2.0
    github.com/jmoiron/sqlx                                             v1.3.1                                     MIT license
    github.com/json-iterator/go                                         v1.1.10                                    MIT license
    github.com/kr/fs                                                    v0.1.0                                     3-clause BSD license
    github.com/lann/builder                                             v0.0.0-20180802200727-47ae307949d0         MIT license
    github.com/lann/ps                                                  v0.0.0-20150810152359-62de8c46ede0         MIT license
    github.com/lib/pq                                                   v1.10.0                                    MIT license
    github.com/liggitt/tabwriter                                        v0.0.0-20181228230101-89fcab3d43de         3-clause BSD license
    github.com/mailru/easyjson                                          v0.7.0                                     MIT license
    github.com/mattn/go-colorable                                       v0.1.8                                     MIT license
    github.com/mattn/go-isatty                                          v0.0.12                                    MIT license
    github.com/mattn/go-runewidth                                       v0.0.7                                     MIT license
    github.com/matttproud/golang_protobuf_extensions                    v1.0.2-0.20181231171920-c182affec369       Apache License 2.0
    github.com/miekg/dns                                                v1.1.46                                    3-clause BSD license
    github.com/mitchellh/copystructure                                  v1.1.1                                     MIT license
    github.com/mitchellh/go-wordwrap                                    v1.0.0                                     MIT license
    github.com/mitchellh/reflectwalk                                    v1.0.1                                     MIT license
    github.com/moby/spdystream                                          v0.2.0                                     Apache License 2.0
    github.com/moby/term                                                v0.0.0-20201216013528-df9cb8a40635         Apache License 2.0
    github.com/modern-go/concurrent                                     v0.0.0-20180306012644-bacd9c7ef1dd         Apache License 2.0
    github.com/modern-go/reflect2                                       v1.0.1                                     Apache License 2.0
    github.com/monochromegane/go-gitignore                              v0.0.0-20200626010858-205db1a8cc00         MIT license
    github.com/morikuni/aec                                             v1.0.0                                     MIT license
    github.com/opencontainers/go-digest                                 v1.0.0                                     Apache License 2.0
    github.com/opencontainers/image-spec                                v1.0.1                                     Apache License 2.0
    github.com/peterbourgon/diskv                                       v2.0.1+incompatible                        MIT license
    github.com/pkg/browser                                              v0.0.0-20180916011732-0a3d74bf9ce4         2-clause BSD license
    github.com/pkg/errors                                               v0.9.1                                     2-clause BSD license
    github.com/pkg/sftp                                                 v1.13.4                                    2-clause BSD license
    github.com/pmezard/go-difflib                                       v1.0.0                                     3-clause BSD license
    github.com/prometheus/client_golang                                 v1.7.1                                     Apache License 2.0
    github.com/prometheus/client_model                                  v0.2.0                                     Apache License 2.0
    github.com/prometheus/common                                        v0.10.0                                    Apache License 2.0
    github.com/prometheus/procfs                                        v0.2.0                                     Apache License 2.0
    github.com/rubenv/sql-migrate                                       v0.0.0-20200616145509-8d140a17f351         MIT license
    github.com/russross/blackfriday                                     v1.5.2                                     2-clause BSD license
    github.com/sethvargo/go-envconfig                                   v0.3.2                                     Apache License 2.0
    github.com/shopspring/decimal                                       v1.2.0                                     MIT license
    github.com/sirupsen/logrus                                          v1.8.1                                     MIT license
    github.com/spf13/cast                                               v1.3.1                                     MIT license
    github.com/spf13/cobra                                              v1.1.3                                     Apache License 2.0
    github.com/spf13/pflag                                              v1.0.5                                     3-clause BSD license
    github.com/stretchr/testify                                         v1.7.0                                     MIT license
    github.com/telepresenceio/telepresence/rpc/v2                       (modified)                                 Apache License 2.0
    github.com/xeipuuv/gojsonpointer                                    v0.0.0-20180127040702-4e3ac2762d5f         Apache License 2.0
    github.com/xeipuuv/gojsonreference                                  v0.0.0-20180127040603-bd5ef7bd5415         Apache License 2.0
    github.com/xeipuuv/gojsonschema                                     v1.2.0                                     Apache License 2.0
    github.com/xlab/treeprint                                           v0.0.0-20181112141820-a009c3971eca         MIT license
    go.opencensus.io                                                    v0.22.3                                    Apache License 2.0
    go.starlark.net                                                     v0.0.0-20200306205701-8dd3e2ee1dd5         3-clause BSD license
    golang.org/x/crypto                                                 v0.0.0-20210421170649-83a5a9bb288b         3-clause BSD license
    golang.org/x/mod                                                    v0.4.2                                     3-clause BSD license
    golang.org/x/net                                                    v0.0.0-20210805182204-aaa1db679c0d         3-clause BSD license
    golang.org/x/oauth2                                                 v0.0.0-20200107190931-bf48bf16ab8d         3-clause BSD license
    golang.org/x/sync                                                   v0.0.0-20210220032951-036812b2e83c         3-clause BSD license
    golang.org/x/sys                                                    v0.0.0-20210630005230-0f9fa26af87c         3-clause BSD license
    golang.org/x/term                                                   v0.0.0-20210220032956-6a3ed077a48d         3-clause BSD license
    golang.org/x/text                                                   v0.3.7-0.20210411120140-c2d28a6ddf6c       3-clause BSD license
    golang.org/x/time                                                   v0.0.0-20210220033141-f8bda1e9f3ba         3-clause BSD license
    golang.org/x/tools                                                  v0.1.6-0.20210726203631-07bc1bf47fb2       3-clause BSD license
    golang.org/x/xerrors                                                v0.0.0-20200804184101-5ec99f83aff1         3-clause BSD license
    golang.zx2c4.com/wireguard                                          v0.0.0-20210427022245-097af6e1351b         MIT license
    golang.zx2c4.com/wireguard/windows                                  v0.3.11                                    MIT license
    google.golang.org/appengine                                         v1.6.7                                     Apache License 2.0
    google.golang.org/genproto                                          v0.0.0-20201110150050-8816d57aaa9a         Apache License 2.0
    github.com/datawire/grpc-go (modified from google.golang.org/grpc)  v1.38.0-dev.0.20210626184227-5ef87f395316  Apache License 2.0
    google.golang.org/protobuf                                          v1.25.0                                    3-clause BSD license
    gopkg.in/gorp.v1                                                    v1.7.2                                     MIT license
    gopkg.in/inf.v0                                                     v0.9.1                                     3-clause BSD license
    gopkg.in/yaml.v2                                                    v2.4.0                                     Apache License 2.0, MIT license
    gopkg.in/yaml.v3                                                    v3.0.0-20200615113413-eeeca48fe776         Apache License 2.0, MIT license
    helm.sh/helm/v3                                                     v3.6.3                                     Apache License 2.0
    k8s.io/api                                                          v0.21.0                                    Apache License 2.0
    k8s.io/apiextensions-apiserver                                      v0.21.0                                    Apache License 2.0
    k8s.io/apimachinery                                                 v0.21.0                                    Apache License 2.0
    k8s.io/apiserver                                                    v0.21.0                                    Apache License 2.0
    k8s.io/cli-runtime                                                  v0.21.0                                    Apache License 2.0
    k8s.io/client-go                                                    v0.21.0                                    Apache License 2.0
    k8s.io/component-base                                               v0.21.0                                    Apache License 2.0
    k8s.io/klog/v2                                                      v2.10.0                                    Apache License 2.0
    k8s.io/kube-openapi                                                 v0.0.0-20210305001622-591a79e4bda7         Apache License 2.0
    k8s.io/kubectl                                                      v0.21.0                                    Apache License 2.0
    k8s.io/utils                                                        v0.0.0-20201110183641-67b214c5f920         Apache License 2.0
    sigs.k8s.io/kustomize/api                                           v0.8.5                                     Apache License 2.0
    sigs.k8s.io/kustomize/kyaml                                         v0.10.15                                   Apache License 2.0, MIT license
    sigs.k8s.io/structured-merge-diff/v4                                v4.1.0                                     Apache License 2.0
    sigs.k8s.io/yaml                                                    v1.2.0                                     3-clause BSD license, MIT license
=======
    Name                                              Version                                   License(s)
    ----                                              -------                                   ----------
    the Go language standard library ("std")          v1.18                                     3-clause BSD license
    cloud.google.com/go                               v0.99.0                                   Apache License 2.0
    github.com/Azure/go-ansiterm                      v0.0.0-20210617225240-d185dfc1b5a1        MIT license
    github.com/Azure/go-autorest                      v14.2.0+incompatible                      Apache License 2.0
    github.com/Azure/go-autorest/autorest             v0.11.20                                  Apache License 2.0
    github.com/Azure/go-autorest/autorest/adal        v0.9.15                                   Apache License 2.0
    github.com/Azure/go-autorest/autorest/date        v0.3.0                                    Apache License 2.0
    github.com/Azure/go-autorest/logger               v0.2.1                                    Apache License 2.0
    github.com/Azure/go-autorest/tracing              v0.6.0                                    Apache License 2.0
    github.com/BurntSushi/toml                        v1.0.0                                    MIT license
    github.com/MakeNowJust/heredoc                    v0.0.0-20170808103936-bb23615498cd        MIT license
    github.com/Masterminds/goutils                    v1.1.1                                    Apache License 2.0
    github.com/Masterminds/semver/v3                  v3.1.1                                    MIT license
    github.com/Masterminds/sprig/v3                   v3.2.2                                    MIT license
    github.com/Masterminds/squirrel                   v1.5.2                                    MIT license
    github.com/Microsoft/go-winio                     v0.5.2                                    MIT license
    github.com/PuerkitoBio/purell                     v1.1.1                                    3-clause BSD license
    github.com/PuerkitoBio/urlesc                     v0.0.0-20170810143723-de5bf2ad4578        3-clause BSD license
    github.com/asaskevich/govalidator                 v0.0.0-20200428143746-21a406dcc535        MIT license
    github.com/beorn7/perks                           v1.0.1                                    MIT license
    github.com/blang/semver                           v3.5.1+incompatible                       MIT license
    github.com/cespare/xxhash/v2                      v2.1.2                                    MIT license
    github.com/chai2010/gettext-go                    v0.0.0-20160711120539-c6fed771bfd5        3-clause BSD license
    github.com/containerd/containerd                  v1.6.3                                    Apache License 2.0
    github.com/coreos/go-iptables                     v0.6.0                                    Apache License 2.0
    github.com/cyphar/filepath-securejoin             v0.2.3                                    3-clause BSD license
    github.com/datawire/dlib                          v1.2.5                                    Apache License 2.0
    github.com/datawire/dtest                         v0.0.0-20210928162311-722b199c4c2f        Apache License 2.0
    github.com/datawire/metriton-go-client            v0.1.1                                    Apache License 2.0
    github.com/davecgh/go-spew                        v1.1.1                                    ISC license
    github.com/docker/cli                             v20.10.11+incompatible                    Apache License 2.0
    github.com/docker/distribution                    v2.8.1+incompatible                       Apache License 2.0
    github.com/docker/docker                          v20.10.14+incompatible                    Apache License 2.0
    github.com/docker/docker-credential-helpers       v0.6.4                                    MIT license
    github.com/docker/go-connections                  v0.4.0                                    Apache License 2.0
    github.com/docker/go-metrics                      v0.0.1                                    Apache License 2.0
    github.com/docker/go-units                        v0.4.0                                    Apache License 2.0
    github.com/emicklei/go-restful                    v2.9.5+incompatible                       MIT license
    github.com/evanphx/json-patch                     v4.12.0+incompatible                      3-clause BSD license
    github.com/exponent-io/jsonpath                   v0.0.0-20151013193312-d6023ce2651d        MIT license
    github.com/fatih/camelcase                        v1.0.0                                    MIT license
    github.com/fatih/color                            v1.13.0                                   MIT license
    github.com/fsnotify/fsnotify                      v1.5.4                                    3-clause BSD license
    github.com/go-errors/errors                       v1.0.1                                    MIT license
    github.com/go-gorp/gorp/v3                        v3.0.2                                    MIT license
    github.com/go-logr/logr                           v1.2.2                                    Apache License 2.0
    github.com/go-openapi/jsonpointer                 v0.19.5                                   Apache License 2.0
    github.com/go-openapi/jsonreference               v0.19.5                                   Apache License 2.0
    github.com/go-openapi/swag                        v0.19.14                                  Apache License 2.0
    github.com/gobwas/glob                            v0.2.3                                    MIT license
    github.com/godbus/dbus/v5                         v5.1.0                                    2-clause BSD license
    github.com/gogo/protobuf                          v1.3.2                                    3-clause BSD license
    github.com/golang-jwt/jwt/v4                      v4.0.0                                    MIT license
    github.com/golang/mock                            v1.6.0                                    Apache License 2.0
    github.com/golang/protobuf                        v1.5.2                                    3-clause BSD license
    github.com/google/btree                           v1.0.1                                    Apache License 2.0
    github.com/google/gnostic                         v0.5.7-v3refs                             Apache License 2.0
    github.com/google/go-cmp                          v0.5.8                                    3-clause BSD license
    github.com/google/gofuzz                          v1.2.0                                    Apache License 2.0
    github.com/google/shlex                           v0.0.0-20191202100458-e7afc7fbc510        Apache License 2.0
    github.com/google/uuid                            v1.3.0                                    3-clause BSD license
    github.com/gorilla/mux                            v1.8.0                                    3-clause BSD license
    github.com/gosuri/uitable                         v0.0.4                                    MIT license
    github.com/gregjones/httpcache                    v0.0.0-20180305231024-9cad4c3443a7        MIT license
    github.com/hashicorp/errwrap                      v1.1.0                                    Mozilla Public License 2.0
    github.com/hashicorp/go-multierror                v1.1.1                                    Mozilla Public License 2.0
    github.com/hectane/go-acl                         v0.0.0-20190604041725-da78bae5fc95        MIT license
    github.com/huandu/xstrings                        v1.3.2                                    MIT license
    github.com/imdario/mergo                          v0.3.12                                   3-clause BSD license
    github.com/inconshreveable/mousetrap              v1.0.0                                    Apache License 2.0
    github.com/jmoiron/sqlx                           v1.3.4                                    MIT license
    github.com/josharian/intern                       v1.0.1-0.20211109044230-42b52b674af5      MIT license
    github.com/json-iterator/go                       v1.1.12                                   MIT license
    github.com/klauspost/compress                     v1.13.6                                   3-clause BSD license, Apache License 2.0, MIT license
    github.com/kr/fs                                  v0.1.0                                    3-clause BSD license
    github.com/lann/builder                           v0.0.0-20180802200727-47ae307949d0        MIT license
    github.com/lann/ps                                v0.0.0-20150810152359-62de8c46ede0        MIT license
    github.com/lib/pq                                 v1.10.4                                   MIT license
    github.com/liggitt/tabwriter                      v0.0.0-20181228230101-89fcab3d43de        3-clause BSD license
    github.com/mailru/easyjson                        v0.7.6                                    MIT license
    github.com/mattn/go-colorable                     v0.1.12                                   MIT license
    github.com/mattn/go-isatty                        v0.0.14                                   MIT license
    github.com/mattn/go-runewidth                     v0.0.9                                    MIT license
    github.com/matttproud/golang_protobuf_extensions  v1.0.2-0.20181231171920-c182affec369      Apache License 2.0
    github.com/miekg/dns                              v1.1.49                                   3-clause BSD license
    github.com/mitchellh/copystructure                v1.2.0                                    MIT license
    github.com/mitchellh/go-wordwrap                  v1.0.0                                    MIT license
    github.com/mitchellh/reflectwalk                  v1.0.2                                    MIT license
    github.com/moby/locker                            v1.0.1                                    Apache License 2.0
    github.com/moby/spdystream                        v0.2.0                                    Apache License 2.0
    github.com/moby/term                              v0.0.0-20210619224110-3f7ff695adc6        Apache License 2.0
    github.com/modern-go/concurrent                   v0.0.0-20180306012644-bacd9c7ef1dd        Apache License 2.0
    github.com/modern-go/reflect2                     v1.0.2                                    Apache License 2.0
    github.com/monochromegane/go-gitignore            v0.0.0-20200626010858-205db1a8cc00        MIT license
    github.com/morikuni/aec                           v1.0.0                                    MIT license
    github.com/munnerz/goautoneg                      v0.0.0-20191010083416-a7dc8b61c822        3-clause BSD license
    github.com/opencontainers/go-digest               v1.0.0                                    Apache License 2.0
    github.com/opencontainers/image-spec              v1.0.3-0.20211202183452-c5a74bcca799      Apache License 2.0
    github.com/peterbourgon/diskv                     v2.0.1+incompatible                       MIT license
    github.com/pkg/browser                            v0.0.0-20210911075715-681adbf594b8        2-clause BSD license
    github.com/pkg/errors                             v0.9.1                                    2-clause BSD license
    github.com/pkg/sftp                               v1.13.4                                   2-clause BSD license
    github.com/pmezard/go-difflib                     v1.0.0                                    3-clause BSD license
    github.com/prometheus/client_golang               v1.12.1                                   Apache License 2.0
    github.com/prometheus/client_model                v0.2.0                                    Apache License 2.0
    github.com/prometheus/common                      v0.32.1                                   Apache License 2.0
    github.com/prometheus/procfs                      v0.7.3                                    Apache License 2.0
    github.com/rubenv/sql-migrate                     v1.1.1                                    MIT license
    github.com/russross/blackfriday                   v1.5.2                                    2-clause BSD license
    github.com/sethvargo/go-envconfig                 v0.6.1                                    Apache License 2.0
    github.com/shopspring/decimal                     v1.2.0                                    MIT license
    github.com/sirupsen/logrus                        v1.8.1                                    MIT license
    github.com/spf13/afero                            v1.8.2                                    Apache License 2.0
    github.com/spf13/cast                             v1.4.1                                    MIT license
    github.com/spf13/cobra                            v1.4.0                                    Apache License 2.0
    github.com/spf13/pflag                            v1.0.5                                    3-clause BSD license
    github.com/stretchr/testify                       v1.7.1                                    MIT license
    github.com/telepresenceio/telepresence/rpc/v2     (modified)                                Apache License 2.0
    github.com/xeipuuv/gojsonpointer                  v0.0.0-20180127040702-4e3ac2762d5f        Apache License 2.0
    github.com/xeipuuv/gojsonreference                v0.0.0-20180127040603-bd5ef7bd5415        Apache License 2.0
    github.com/xeipuuv/gojsonschema                   v1.2.0                                    Apache License 2.0
    github.com/xlab/treeprint                         v0.0.0-20181112141820-a009c3971eca        MIT license
    go.starlark.net                                   v0.0.0-20200306205701-8dd3e2ee1dd5        3-clause BSD license
    golang.org/x/crypto                               v0.0.0-20220315160706-3147a52a75dd        3-clause BSD license
    golang.org/x/mod                                  v0.6.0-dev.0.20220106191415-9b9b3d81d5e3  3-clause BSD license
    golang.org/x/net                                  v0.0.0-20220526153639-5463443f8c37        3-clause BSD license
    golang.org/x/oauth2                               v0.0.0-20220524215830-622c5d57e401        3-clause BSD license
    golang.org/x/sync                                 v0.0.0-20210220032951-036812b2e83c        3-clause BSD license
    golang.org/x/sys                                  v0.0.0-20220520151302-bc2c85ada10a        3-clause BSD license
    golang.org/x/term                                 v0.0.0-20220526004731-065cf7ba2467        3-clause BSD license
    golang.org/x/text                                 v0.3.8-0.20211105212822-18b340fc7af2      3-clause BSD license
    golang.org/x/time                                 v0.0.0-20220210224613-90d013bbcef8        3-clause BSD license
    golang.org/x/tools                                v0.1.10-0.20220218145154-897bd77cd717     3-clause BSD license
    golang.org/x/xerrors                              v0.0.0-20200804184101-5ec99f83aff1        3-clause BSD license
    golang.zx2c4.com/wintun                           v0.0.0-20211104114900-415007cec224        MIT license
    golang.zx2c4.com/wireguard                        v0.0.0-20220407013110-ef5c587f782d        MIT license
    golang.zx2c4.com/wireguard/windows                v0.5.3                                    MIT license
    google.golang.org/appengine                       v1.6.7                                    Apache License 2.0
    google.golang.org/genproto                        v0.0.0-20220505152158-f39f71e6c8f3        Apache License 2.0
    google.golang.org/grpc                            v1.46.2                                   Apache License 2.0
    google.golang.org/protobuf                        v1.28.0                                   3-clause BSD license
    gopkg.in/inf.v0                                   v0.9.1                                    3-clause BSD license
    gopkg.in/square/go-jose.v2                        v2.5.1                                    3-clause BSD license, Apache License 2.0
    gopkg.in/yaml.v2                                  v2.4.0                                    Apache License 2.0, MIT license
    gopkg.in/yaml.v3                                  v3.0.1                                    Apache License 2.0, MIT license
    helm.sh/helm/v3                                   v3.9.0                                    Apache License 2.0
    k8s.io/api                                        v0.24.1                                   Apache License 2.0
    k8s.io/apiextensions-apiserver                    v0.24.0                                   Apache License 2.0
    k8s.io/apimachinery                               v0.24.1                                   3-clause BSD license, Apache License 2.0
    k8s.io/apiserver                                  v0.24.0                                   Apache License 2.0
    k8s.io/cli-runtime                                v0.24.1                                   Apache License 2.0
    k8s.io/client-go                                  v0.24.1                                   3-clause BSD license, Apache License 2.0
    k8s.io/component-base                             v0.24.1                                   Apache License 2.0
    k8s.io/klog/v2                                    v2.60.1                                   Apache License 2.0
    k8s.io/kube-openapi                               v0.0.0-20220328201542-3ee0da9b0b42        Apache License 2.0
    k8s.io/kubectl                                    v0.24.1                                   Apache License 2.0
    k8s.io/utils                                      v0.0.0-20220210201930-3a6ce19ff2f9        3-clause BSD license, Apache License 2.0
    oras.land/oras-go                                 v1.1.0                                    Apache License 2.0
    sigs.k8s.io/json                                  v0.0.0-20211208200746-9f7c6b3444d2        3-clause BSD license, Apache License 2.0
    sigs.k8s.io/kustomize/api                         v0.11.4                                   Apache License 2.0
    sigs.k8s.io/kustomize/kyaml                       v0.13.6                                   Apache License 2.0, MIT license
    sigs.k8s.io/structured-merge-diff/v4              v4.2.1                                    Apache License 2.0
    sigs.k8s.io/yaml                                  v1.3.0                                    3-clause BSD license, MIT license
>>>>>>> ad9ef3e1
<|MERGE_RESOLUTION|>--- conflicted
+++ resolved
@@ -1,168 +1,6 @@
 The Go module "github.com/telepresenceio/telepresence/v2" incorporates the
 following Free and Open Source software:
 
-<<<<<<< HEAD
-    Name                                                                Version                                    License(s)
-    ----                                                                -------                                    ----------
-    the Go language standard library ("std")                            v1.18                                      3-clause BSD license
-    cloud.google.com/go                                                 v0.54.0                                    Apache License 2.0
-    github.com/Azure/go-ansiterm                                        v0.0.0-20170929234023-d6e3b3328b78         MIT license
-    github.com/Azure/go-autorest                                        v14.2.0+incompatible                       Apache License 2.0
-    github.com/Azure/go-autorest/autorest                               v0.11.12                                   Apache License 2.0
-    github.com/Azure/go-autorest/autorest/adal                          v0.9.5                                     Apache License 2.0
-    github.com/Azure/go-autorest/autorest/date                          v0.3.0                                     Apache License 2.0
-    github.com/Azure/go-autorest/logger                                 v0.2.0                                     Apache License 2.0
-    github.com/Azure/go-autorest/tracing                                v0.6.0                                     Apache License 2.0
-    github.com/BurntSushi/toml                                          v0.3.1                                     MIT license
-    github.com/MakeNowJust/heredoc                                      v0.0.0-20170808103936-bb23615498cd         MIT license
-    github.com/Masterminds/goutils                                      v1.1.1                                     Apache License 2.0
-    github.com/Masterminds/semver/v3                                    v3.1.1                                     MIT license
-    github.com/Masterminds/sprig/v3                                     v3.2.2                                     MIT license
-    github.com/Masterminds/squirrel                                     v1.5.0                                     MIT license
-    github.com/Microsoft/go-winio                                       v0.4.16                                    MIT license
-    github.com/Microsoft/hcsshim                                        v0.8.14                                    MIT license
-    github.com/PuerkitoBio/purell                                       v1.1.1                                     3-clause BSD license
-    github.com/PuerkitoBio/urlesc                                       v0.0.0-20170810143723-de5bf2ad4578         3-clause BSD license
-    github.com/asaskevich/govalidator                                   v0.0.0-20200428143746-21a406dcc535         MIT license
-    github.com/beorn7/perks                                             v1.0.1                                     MIT license
-    github.com/blang/semver                                             v3.5.1+incompatible                        MIT license
-    github.com/cespare/xxhash/v2                                        v2.1.1                                     MIT license
-    github.com/containerd/cgroups                                       v0.0.0-20200531161412-0dbf7f05ba59         Apache License 2.0
-    github.com/containerd/containerd                                    v1.4.8                                     Apache License 2.0
-    github.com/coreos/go-iptables                                       v0.6.0                                     Apache License 2.0
-    github.com/cyphar/filepath-securejoin                               v0.2.2                                     3-clause BSD license
-    github.com/datawire/ambassador/v2                                   v2.0.2-rc.1.0.20210915144712-7bc28ed11dfc  Apache License 2.0
-    github.com/datawire/dlib                                            v1.2.4-0.20210629021142-e221f3b9c3b8       Apache License 2.0
-    github.com/datawire/dtest                                           v0.0.0-20210928162311-722b199c4c2f         Apache License 2.0
-    github.com/davecgh/go-spew                                          v1.1.1                                     ISC license
-    github.com/deislabs/oras                                            v0.11.1                                    MIT license
-    github.com/docker/cli                                               v20.10.5+incompatible                      Apache License 2.0
-    github.com/docker/distribution                                      v2.7.1+incompatible                        Apache License 2.0
-    github.com/docker/docker                                            v20.10.2+incompatible                      Apache License 2.0
-    github.com/docker/docker-credential-helpers                         v0.6.3                                     MIT license
-    github.com/docker/go-connections                                    v0.4.0                                     Apache License 2.0
-    github.com/docker/go-metrics                                        v0.0.0-20180209012529-399ea8c73916         Apache License 2.0
-    github.com/docker/go-units                                          v0.4.0                                     Apache License 2.0
-    github.com/evanphx/json-patch                                       v4.9.0+incompatible                        3-clause BSD license
-    github.com/exponent-io/jsonpath                                     v0.0.0-20151013193312-d6023ce2651d         MIT license
-    github.com/fatih/camelcase                                          v1.0.0                                     MIT license
-    github.com/fatih/color                                              v1.10.0                                    MIT license
-    github.com/form3tech-oss/jwt-go                                     v3.2.2+incompatible                        MIT license
-    github.com/fsnotify/fsnotify                                        v1.4.9                                     3-clause BSD license
-    github.com/go-errors/errors                                         v1.0.1                                     MIT license
-    github.com/go-logr/logr                                             v0.4.0                                     Apache License 2.0
-    github.com/go-openapi/jsonpointer                                   v0.19.5                                    Apache License 2.0
-    github.com/go-openapi/jsonreference                                 v0.19.3                                    Apache License 2.0
-    github.com/go-openapi/spec                                          v0.19.5                                    Apache License 2.0
-    github.com/go-openapi/swag                                          v0.19.5                                    Apache License 2.0
-    github.com/gobwas/glob                                              v0.2.3                                     MIT license
-    github.com/godbus/dbus/v5                                           v5.0.4                                     2-clause BSD license
-    github.com/gogo/protobuf                                            v1.3.2                                     3-clause BSD license
-    github.com/golang/groupcache                                        v0.0.0-20200121045136-8c9f03a8e57e         Apache License 2.0
-    github.com/golang/protobuf                                          v1.4.3                                     3-clause BSD license
-    github.com/google/btree                                             v1.0.0                                     Apache License 2.0
-    github.com/google/go-cmp                                            v0.5.5                                     3-clause BSD license
-    github.com/google/gofuzz                                            v1.1.0                                     Apache License 2.0
-    github.com/google/shlex                                             v0.0.0-20191202100458-e7afc7fbc510         Apache License 2.0
-    github.com/google/uuid                                              v1.1.2                                     3-clause BSD license
-    github.com/googleapis/gnostic                                       v0.5.1                                     Apache License 2.0
-    github.com/gorilla/mux                                              v1.8.0                                     3-clause BSD license
-    github.com/gosuri/uitable                                           v0.0.4                                     MIT license
-    github.com/gregjones/httpcache                                      v0.0.0-20180305231024-9cad4c3443a7         MIT license
-    github.com/hashicorp/errwrap                                        v1.0.0                                     Mozilla Public License 2.0
-    github.com/hashicorp/go-multierror                                  v1.1.1                                     Mozilla Public License 2.0
-    github.com/hashicorp/golang-lru                                     v0.5.4                                     Mozilla Public License 2.0
-    github.com/hectane/go-acl                                           v0.0.0-20190604041725-da78bae5fc95         MIT license
-    github.com/huandu/xstrings                                          v1.3.1                                     MIT license
-    github.com/imdario/mergo                                            v0.3.11                                    3-clause BSD license
-    github.com/inconshreveable/mousetrap                                v1.0.0                                     Apache License 2.0
-    github.com/jmoiron/sqlx                                             v1.3.1                                     MIT license
-    github.com/json-iterator/go                                         v1.1.10                                    MIT license
-    github.com/kr/fs                                                    v0.1.0                                     3-clause BSD license
-    github.com/lann/builder                                             v0.0.0-20180802200727-47ae307949d0         MIT license
-    github.com/lann/ps                                                  v0.0.0-20150810152359-62de8c46ede0         MIT license
-    github.com/lib/pq                                                   v1.10.0                                    MIT license
-    github.com/liggitt/tabwriter                                        v0.0.0-20181228230101-89fcab3d43de         3-clause BSD license
-    github.com/mailru/easyjson                                          v0.7.0                                     MIT license
-    github.com/mattn/go-colorable                                       v0.1.8                                     MIT license
-    github.com/mattn/go-isatty                                          v0.0.12                                    MIT license
-    github.com/mattn/go-runewidth                                       v0.0.7                                     MIT license
-    github.com/matttproud/golang_protobuf_extensions                    v1.0.2-0.20181231171920-c182affec369       Apache License 2.0
-    github.com/miekg/dns                                                v1.1.46                                    3-clause BSD license
-    github.com/mitchellh/copystructure                                  v1.1.1                                     MIT license
-    github.com/mitchellh/go-wordwrap                                    v1.0.0                                     MIT license
-    github.com/mitchellh/reflectwalk                                    v1.0.1                                     MIT license
-    github.com/moby/spdystream                                          v0.2.0                                     Apache License 2.0
-    github.com/moby/term                                                v0.0.0-20201216013528-df9cb8a40635         Apache License 2.0
-    github.com/modern-go/concurrent                                     v0.0.0-20180306012644-bacd9c7ef1dd         Apache License 2.0
-    github.com/modern-go/reflect2                                       v1.0.1                                     Apache License 2.0
-    github.com/monochromegane/go-gitignore                              v0.0.0-20200626010858-205db1a8cc00         MIT license
-    github.com/morikuni/aec                                             v1.0.0                                     MIT license
-    github.com/opencontainers/go-digest                                 v1.0.0                                     Apache License 2.0
-    github.com/opencontainers/image-spec                                v1.0.1                                     Apache License 2.0
-    github.com/peterbourgon/diskv                                       v2.0.1+incompatible                        MIT license
-    github.com/pkg/browser                                              v0.0.0-20180916011732-0a3d74bf9ce4         2-clause BSD license
-    github.com/pkg/errors                                               v0.9.1                                     2-clause BSD license
-    github.com/pkg/sftp                                                 v1.13.4                                    2-clause BSD license
-    github.com/pmezard/go-difflib                                       v1.0.0                                     3-clause BSD license
-    github.com/prometheus/client_golang                                 v1.7.1                                     Apache License 2.0
-    github.com/prometheus/client_model                                  v0.2.0                                     Apache License 2.0
-    github.com/prometheus/common                                        v0.10.0                                    Apache License 2.0
-    github.com/prometheus/procfs                                        v0.2.0                                     Apache License 2.0
-    github.com/rubenv/sql-migrate                                       v0.0.0-20200616145509-8d140a17f351         MIT license
-    github.com/russross/blackfriday                                     v1.5.2                                     2-clause BSD license
-    github.com/sethvargo/go-envconfig                                   v0.3.2                                     Apache License 2.0
-    github.com/shopspring/decimal                                       v1.2.0                                     MIT license
-    github.com/sirupsen/logrus                                          v1.8.1                                     MIT license
-    github.com/spf13/cast                                               v1.3.1                                     MIT license
-    github.com/spf13/cobra                                              v1.1.3                                     Apache License 2.0
-    github.com/spf13/pflag                                              v1.0.5                                     3-clause BSD license
-    github.com/stretchr/testify                                         v1.7.0                                     MIT license
-    github.com/telepresenceio/telepresence/rpc/v2                       (modified)                                 Apache License 2.0
-    github.com/xeipuuv/gojsonpointer                                    v0.0.0-20180127040702-4e3ac2762d5f         Apache License 2.0
-    github.com/xeipuuv/gojsonreference                                  v0.0.0-20180127040603-bd5ef7bd5415         Apache License 2.0
-    github.com/xeipuuv/gojsonschema                                     v1.2.0                                     Apache License 2.0
-    github.com/xlab/treeprint                                           v0.0.0-20181112141820-a009c3971eca         MIT license
-    go.opencensus.io                                                    v0.22.3                                    Apache License 2.0
-    go.starlark.net                                                     v0.0.0-20200306205701-8dd3e2ee1dd5         3-clause BSD license
-    golang.org/x/crypto                                                 v0.0.0-20210421170649-83a5a9bb288b         3-clause BSD license
-    golang.org/x/mod                                                    v0.4.2                                     3-clause BSD license
-    golang.org/x/net                                                    v0.0.0-20210805182204-aaa1db679c0d         3-clause BSD license
-    golang.org/x/oauth2                                                 v0.0.0-20200107190931-bf48bf16ab8d         3-clause BSD license
-    golang.org/x/sync                                                   v0.0.0-20210220032951-036812b2e83c         3-clause BSD license
-    golang.org/x/sys                                                    v0.0.0-20210630005230-0f9fa26af87c         3-clause BSD license
-    golang.org/x/term                                                   v0.0.0-20210220032956-6a3ed077a48d         3-clause BSD license
-    golang.org/x/text                                                   v0.3.7-0.20210411120140-c2d28a6ddf6c       3-clause BSD license
-    golang.org/x/time                                                   v0.0.0-20210220033141-f8bda1e9f3ba         3-clause BSD license
-    golang.org/x/tools                                                  v0.1.6-0.20210726203631-07bc1bf47fb2       3-clause BSD license
-    golang.org/x/xerrors                                                v0.0.0-20200804184101-5ec99f83aff1         3-clause BSD license
-    golang.zx2c4.com/wireguard                                          v0.0.0-20210427022245-097af6e1351b         MIT license
-    golang.zx2c4.com/wireguard/windows                                  v0.3.11                                    MIT license
-    google.golang.org/appengine                                         v1.6.7                                     Apache License 2.0
-    google.golang.org/genproto                                          v0.0.0-20201110150050-8816d57aaa9a         Apache License 2.0
-    github.com/datawire/grpc-go (modified from google.golang.org/grpc)  v1.38.0-dev.0.20210626184227-5ef87f395316  Apache License 2.0
-    google.golang.org/protobuf                                          v1.25.0                                    3-clause BSD license
-    gopkg.in/gorp.v1                                                    v1.7.2                                     MIT license
-    gopkg.in/inf.v0                                                     v0.9.1                                     3-clause BSD license
-    gopkg.in/yaml.v2                                                    v2.4.0                                     Apache License 2.0, MIT license
-    gopkg.in/yaml.v3                                                    v3.0.0-20200615113413-eeeca48fe776         Apache License 2.0, MIT license
-    helm.sh/helm/v3                                                     v3.6.3                                     Apache License 2.0
-    k8s.io/api                                                          v0.21.0                                    Apache License 2.0
-    k8s.io/apiextensions-apiserver                                      v0.21.0                                    Apache License 2.0
-    k8s.io/apimachinery                                                 v0.21.0                                    Apache License 2.0
-    k8s.io/apiserver                                                    v0.21.0                                    Apache License 2.0
-    k8s.io/cli-runtime                                                  v0.21.0                                    Apache License 2.0
-    k8s.io/client-go                                                    v0.21.0                                    Apache License 2.0
-    k8s.io/component-base                                               v0.21.0                                    Apache License 2.0
-    k8s.io/klog/v2                                                      v2.10.0                                    Apache License 2.0
-    k8s.io/kube-openapi                                                 v0.0.0-20210305001622-591a79e4bda7         Apache License 2.0
-    k8s.io/kubectl                                                      v0.21.0                                    Apache License 2.0
-    k8s.io/utils                                                        v0.0.0-20201110183641-67b214c5f920         Apache License 2.0
-    sigs.k8s.io/kustomize/api                                           v0.8.5                                     Apache License 2.0
-    sigs.k8s.io/kustomize/kyaml                                         v0.10.15                                   Apache License 2.0, MIT license
-    sigs.k8s.io/structured-merge-diff/v4                                v4.1.0                                     Apache License 2.0
-    sigs.k8s.io/yaml                                                    v1.2.0                                     3-clause BSD license, MIT license
-=======
     Name                                              Version                                   License(s)
     ----                                              -------                                   ----------
     the Go language standard library ("std")          v1.18                                     3-clause BSD license
@@ -327,5 +165,4 @@
     sigs.k8s.io/kustomize/api                         v0.11.4                                   Apache License 2.0
     sigs.k8s.io/kustomize/kyaml                       v0.13.6                                   Apache License 2.0, MIT license
     sigs.k8s.io/structured-merge-diff/v4              v4.2.1                                    Apache License 2.0
-    sigs.k8s.io/yaml                                  v1.3.0                                    3-clause BSD license, MIT license
->>>>>>> ad9ef3e1
+    sigs.k8s.io/yaml                                  v1.3.0                                    3-clause BSD license, MIT license